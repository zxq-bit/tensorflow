# Copyright 2015 The TensorFlow Authors. All Rights Reserved.
#
# Licensed under the Apache License, Version 2.0 (the "License");
# you may not use this file except in compliance with the License.
# You may obtain a copy of the License at
#
#     http://www.apache.org/licenses/LICENSE-2.0
#
# Unless required by applicable law or agreed to in writing, software
# distributed under the License is distributed on an "AS IS" BASIS,
# WITHOUT WARRANTIES OR CONDITIONS OF ANY KIND, either express or implied.
# See the License for the specific language governing permissions and
# limitations under the License.
# =============================================================================

# pylint: disable=unused-import,g-bad-import-order
"""Contains layer utilies for input validation and format conversion.
"""
from __future__ import absolute_import
from __future__ import division
from __future__ import print_function

from tensorflow.python.eager import context
from tensorflow.python.ops import variables
from tensorflow.python.ops import control_flow_ops
from tensorflow.python.framework import ops
from tensorflow.python.framework import tensor_util
from tensorflow.python.util import nest


def convert_data_format(data_format, ndim):
  if data_format == 'channels_last':
    if ndim == 3:
      return 'NWC'
    elif ndim == 4:
      return 'NHWC'
    elif ndim == 5:
      return 'NDHWC'
    else:
      raise ValueError('Input rank not supported:', ndim)
  elif data_format == 'channels_first':
    if ndim == 3:
      return 'NCW'
    elif ndim == 4:
      return 'NCHW'
    elif ndim == 5:
      return 'NCDHW'
    else:
      raise ValueError('Input rank not supported:', ndim)
  else:
    raise ValueError('Invalid data_format:', data_format)


def normalize_tuple(value, n, name):
  """Transforms a single integer or iterable of integers into an integer tuple.

  Arguments:
    value: The value to validate and convert. Could an int, or any iterable
      of ints.
    n: The size of the tuple to be returned.
    name: The name of the argument being validated, e.g. "strides" or
      "kernel_size". This is only used to format error messages.

  Returns:
    A tuple of n integers.

  Raises:
    ValueError: If something else than an int/long or iterable thereof was
      passed.
  """
  if isinstance(value, int):
    return (value,) * n
  else:
    try:
      value_tuple = tuple(value)
    except TypeError:
      raise ValueError('The `' + name + '` argument must be a tuple of ' +
                       str(n) + ' integers. Received: ' + str(value))
    if len(value_tuple) != n:
      raise ValueError('The `' + name + '` argument must be a tuple of ' +
                       str(n) + ' integers. Received: ' + str(value))
    for single_value in value_tuple:
      try:
        int(single_value)
      except (ValueError, TypeError):
        raise ValueError('The `' + name + '` argument must be a tuple of ' +
                         str(n) + ' integers. Received: ' + str(value) + ' '
                         'including element ' + str(single_value) + ' of type' +
                         ' ' + str(type(single_value)))
    return value_tuple


def normalize_data_format(value):
  data_format = value.lower()
  if data_format not in {'channels_first', 'channels_last'}:
    raise ValueError('The `data_format` argument must be one of '
                     '"channels_first", "channels_last". Received: ' +
                     str(value))
  return data_format


def normalize_padding(value):
  padding = value.lower()
  if padding not in {'valid', 'same'}:
    raise ValueError('The `padding` argument must be one of "valid", "same". '
                     'Received: ' + str(padding))
  return padding


def conv_output_length(input_length, filter_size, padding, stride, dilation=1):
  """Determines output length of a convolution given input length.

  Arguments:
      input_length: integer.
      filter_size: integer.
      padding: one of "same", "valid", "full".
      stride: integer.
      dilation: dilation rate, integer.

  Returns:
      The output length (integer).
  """
  if input_length is None:
    return None
  assert padding in {'same', 'valid', 'full'}
  dilated_filter_size = filter_size + (filter_size - 1) * (dilation - 1)
  if padding == 'same':
    output_length = input_length
  elif padding == 'valid':
    output_length = input_length - dilated_filter_size + 1
  elif padding == 'full':
    output_length = input_length + dilated_filter_size - 1
  return (output_length + stride - 1) // stride


def conv_input_length(output_length, filter_size, padding, stride):
  """Determines input length of a convolution given output length.

  Arguments:
      output_length: integer.
      filter_size: integer.
      padding: one of "same", "valid", "full".
      stride: integer.

  Returns:
      The input length (integer).
  """
  if output_length is None:
    return None
  assert padding in {'same', 'valid', 'full'}
  if padding == 'same':
    pad = filter_size // 2
  elif padding == 'valid':
    pad = 0
  elif padding == 'full':
    pad = filter_size - 1
  return (output_length - 1) * stride - 2 * pad + filter_size


def deconv_output_length(input_length, filter_size, padding, stride):
  """Determines output length of a transposed convolution given input length.

  Arguments:
      input_length: integer.
      filter_size: integer.
      padding: one of "same", "valid", "full".
      stride: integer.

  Returns:
      The output length (integer).
  """
  if input_length is None:
    return None
  input_length *= stride
  if padding == 'valid':
    input_length += max(filter_size - stride, 0)
  elif padding == 'full':
    input_length -= (stride + filter_size - 2)
  return input_length


def smart_cond(pred, true_fn=None, false_fn=None, name=None):
  """Return either `true_fn()` if predicate `pred` is true else `false_fn()`.

  If `pred` is a bool or has a constant value, we return either `true_fn()`
  or `false_fn()`, otherwise we use `tf.cond` to dynamically route to both.

  Arguments:
    pred: A scalar determining whether to return the result of `true_fn` or
      `false_fn`.
    true_fn: The callable to be performed if pred is true.
    false_fn: The callable to be performed if pred is false.
    name: Optional name prefix when using `tf.cond`.

  Returns:
    Tensors returned by the call to either `true_fn` or `false_fn`.

  Raises:
    TypeError: If `true_fn` or `false_fn` is not callable.
  """
<<<<<<< HEAD
  if isinstance(pred, variables.Variable):
    return control_flow_ops.cond(pred, true_fn=true_fn, false_fn=false_fn,
                                 name=name)
  return control_flow_ops.smart_cond(pred, true_fn=true_fn,
                                     false_fn=false_fn, name=name)
=======
  if not callable(fn1):
    raise TypeError('`fn1` must be callable.')
  if not callable(fn2):
    raise TypeError('`fn2` must be callable.')

  if context.in_eager_mode():
    if pred:
      return fn1()
    else:
      return fn2()

  pred_value = constant_value(pred)
  if pred_value is not None:
    if pred_value:
      return fn1()
    else:
      return fn2()
  else:
    return control_flow_ops.cond(pred, true_fn=fn1, false_fn=fn2, name=name)
>>>>>>> 943a21fc


def constant_value(pred):
  """Return the bool value for `pred`, or None if `pred` had a dynamic value.

    Arguments:
      pred: A scalar, either a Python bool or a TensorFlow boolean variable
        or tensor, or the Python integer 1 or 0.

    Returns:
      True or False if `pred` has a constant boolean value, None otherwise.

    Raises:
      TypeError: If `pred` is not a Variable, Tensor or bool, or Python
        interger 1 or 0.
    """
  # Allow integer booleans.
  if isinstance(pred, int):
    if pred == 1:
      pred = True
    elif pred == 0:
      pred = False
  
  if isinstance(pred, variables.Variable):
    return None
  return control_flow_ops.smart_constant_value(pred)


def object_list_uid(object_list):
  """Creates a single string from object ids."""
  object_list = nest.flatten(object_list)
  return ', '.join([str(abs(id(x))) for x in object_list])


def static_shape(x):
  """Get the static shape of a Tensor, or None if it is unavailable."""
  if x is None:
    return None
  try:
    return tuple(x.get_shape().as_list())
  except ValueError:
    return None


def get_reachable_from_inputs(inputs, targets=None):
  """Returns the set of tensors reachable from `inputs`.

  Stops if all targets have been found (target is optional).

  Only valid in Symbolic mode, not Eager mode.

  Args:
    inputs: List of tensors.
    targets: List of tensors.

  Returns:
    A set of tensors reachable from the inputs (includes the inputs themselves).
  """
  reachable = set(inputs)
  if targets:
    targets = set(targets)
  queue = inputs[:]

  while queue:
    x = queue.pop()
    outputs = []
    try:
      consumers = x.consumers()
    except AttributeError:
      # Case where x is a variable type
      consumers = [x.op]
    for z in consumers:
      consumer_outputs = z.outputs
      if consumer_outputs:  # May be None
        outputs += consumer_outputs

    for y in outputs:
      if y not in reachable:
        reachable.add(y)
        queue.insert(0, y)

    if targets and targets.issubset(reachable):
      return reachable
  return reachable<|MERGE_RESOLUTION|>--- conflicted
+++ resolved
@@ -198,33 +198,11 @@
   Raises:
     TypeError: If `true_fn` or `false_fn` is not callable.
   """
-<<<<<<< HEAD
   if isinstance(pred, variables.Variable):
     return control_flow_ops.cond(pred, true_fn=true_fn, false_fn=false_fn,
                                  name=name)
   return control_flow_ops.smart_cond(pred, true_fn=true_fn,
                                      false_fn=false_fn, name=name)
-=======
-  if not callable(fn1):
-    raise TypeError('`fn1` must be callable.')
-  if not callable(fn2):
-    raise TypeError('`fn2` must be callable.')
-
-  if context.in_eager_mode():
-    if pred:
-      return fn1()
-    else:
-      return fn2()
-
-  pred_value = constant_value(pred)
-  if pred_value is not None:
-    if pred_value:
-      return fn1()
-    else:
-      return fn2()
-  else:
-    return control_flow_ops.cond(pred, true_fn=fn1, false_fn=fn2, name=name)
->>>>>>> 943a21fc
 
 
 def constant_value(pred):
