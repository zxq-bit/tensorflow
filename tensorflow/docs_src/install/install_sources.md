--- conflicted
+++ resolved
@@ -342,17 +342,10 @@
 The filename of the `.whl` file depends on your platform.
 For example, the following command will install the pip package
 
-<<<<<<< HEAD
-for TensorFlow 1.3.0rc0 on Linux:
-
-<pre>
-$ <b>sudo pip install /tmp/tensorflow_pkg/tensorflow-1.3.0rc0-py2-none-any.whl</b>
-=======
 for TensorFlow 1.3.0rc1 on Linux:
 
 <pre>
 $ <b>sudo pip install /tmp/tensorflow_pkg/tensorflow-1.3.0rc1-py2-none-any.whl</b>
->>>>>>> 6f0d70e7
 </pre>
 
 ## Validate your installation
