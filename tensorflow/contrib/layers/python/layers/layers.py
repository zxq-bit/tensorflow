# -*- coding: utf-8 -*-
# Copyright 2016 The TensorFlow Authors. All Rights Reserved.
#
# Licensed under the Apache License, Version 2.0 (the "License");
# you may not use this file except in compliance with the License.
# You may obtain a copy of the License at
#
#     http://www.apache.org/licenses/LICENSE-2.0
#
# Unless required by applicable law or agreed to in writing, software
# distributed under the License is distributed on an "AS IS" BASIS,
# WITHOUT WARRANTIES OR CONDITIONS OF ANY KIND, either express or implied.
# See the License for the specific language governing permissions and
# limitations under the License.
# ==============================================================================

# pylint: disable=g-short-docstring-punctuation
"""Higher level ops for building layers."""

from __future__ import absolute_import
from __future__ import division
from __future__ import print_function

import functools
import six

from tensorflow.contrib.framework.python.ops import add_arg_scope
from tensorflow.contrib.framework.python.ops import variables
from tensorflow.contrib.layers.python.layers import initializers
from tensorflow.contrib.layers.python.layers import utils
from tensorflow.python.eager import context
from tensorflow.python.framework import constant_op
from tensorflow.python.framework import dtypes
from tensorflow.python.framework import function
from tensorflow.python.framework import ops
from tensorflow.python.framework import sparse_tensor
from tensorflow.python.framework import tensor_shape
from tensorflow.python.layers import base
from tensorflow.python.layers import convolutional as convolutional_layers
from tensorflow.python.layers import core as core_layers
from tensorflow.python.layers import normalization as normalization_layers
from tensorflow.python.layers import pooling as pooling_layers
from tensorflow.python.ops import array_ops
from tensorflow.python.ops import check_ops
from tensorflow.python.ops import init_ops
from tensorflow.python.ops import linalg_ops
from tensorflow.python.ops import math_ops
from tensorflow.python.ops import nn
from tensorflow.python.ops import sparse_ops
from tensorflow.python.ops import standard_ops
from tensorflow.python.ops import variable_scope
from tensorflow.python.ops import variables as tf_variables
from tensorflow.python.training import moving_averages
from tensorflow.python.layers.maxout import maxout

# TODO(b/28426988): Replace legacy_* fns migrated from slim.
# TODO(b/28426988): Remove legacy_* when all uses have migrated to new API.
__all__ = [
    'avg_pool2d', 'avg_pool3d', 'batch_norm', 'bias_add', 'conv2d', 'conv3d',
    'conv2d_in_plane', 'conv2d_transpose', 'conv3d_transpose', 'convolution',
    'convolution2d', 'convolution2d_in_plane', 'convolution2d_transpose',
<<<<<<< HEAD
    'convolution3d', 'convolution3d_transpose', 'dense_to_sparse',
    'dropout', 'elu', 'flatten', 'fully_connected', 'GDN', 'gdn', 'layer_norm',
    'linear', 'pool', 'max_pool2d', 'max_pool3d', 'one_hot_encoding', 'relu',
    'relu6', 'repeat', 'scale_gradient', 'separable_conv2d',
    'separable_convolution2d', 'softmax', 'spatial_softmax', 'stack',
    'unit_norm', 'legacy_fully_connected', 'legacy_linear', 'legacy_relu',
    'maxout'
=======
    'convolution3d', 'convolution3d_transpose', 'dense_to_sparse', 'dropout',
    'elu', 'flatten', 'fully_connected', 'GDN', 'gdn', 'layer_norm', 'linear',
    'pool', 'max_pool2d', 'max_pool3d', 'one_hot_encoding', 'relu', 'relu6',
    'repeat', 'scale_gradient', 'separable_conv2d', 'separable_convolution2d',
    'softmax', 'spatial_softmax', 'stack', 'unit_norm',
    'legacy_fully_connected', 'legacy_linear', 'legacy_relu', 'maxout'
>>>>>>> 78e4ed15
]

DATA_FORMAT_NCHW = 'NCHW'
DATA_FORMAT_NHWC = 'NHWC'
DATA_FORMAT_NCDHW = 'NCDHW'
DATA_FORMAT_NDHWC = 'NDHWC'


@add_arg_scope
def avg_pool2d(inputs,
               kernel_size,
               stride=2,
               padding='VALID',
               data_format=DATA_FORMAT_NHWC,
               outputs_collections=None,
               scope=None):
  """Adds a 2D average pooling op.

  It is assumed that the pooling is done per image but not in batch or channels.

  Args:
    inputs: A 4-D tensor of shape `[batch_size, height, width, channels]` if
      `data_format` is `NHWC`, and `[batch_size, channels, height, width]` if
      `data_format` is `NCHW`.
    kernel_size: A list of length 2: [kernel_height, kernel_width] of the
      pooling kernel over which the op is computed. Can be an int if both
      values are the same.
    stride: A list of length 2: [stride_height, stride_width].
      Can be an int if both strides are the same. Note that presently
      both strides must have the same value.
    padding: The padding method, either 'VALID' or 'SAME'.
    data_format: A string. `NHWC` (default) and `NCHW` are supported.
    outputs_collections: The collections to which the outputs are added.
    scope: Optional scope for name_scope.

  Returns:
    A `Tensor` representing the results of the pooling operation.

  Raises:
    ValueError: If `data_format` is neither `NHWC` nor `NCHW`.
  """
  if data_format not in (DATA_FORMAT_NCHW, DATA_FORMAT_NHWC):
    raise ValueError('data_format has to be either NCHW or NHWC.')
  with ops.name_scope(scope, 'AvgPool2D', [inputs]) as sc:
    inputs = ops.convert_to_tensor(inputs)
    df = ('channels_first'
          if data_format and data_format.startswith('NC') else 'channels_last')
    layer = pooling_layers.AveragePooling2D(
        pool_size=kernel_size,
        strides=stride,
        padding=padding,
        data_format=df,
        _scope=sc)
    outputs = layer.apply(inputs)
    return utils.collect_named_outputs(outputs_collections, sc, outputs)


@add_arg_scope
def avg_pool3d(inputs,
               kernel_size,
               stride=2,
               padding='VALID',
               data_format=DATA_FORMAT_NDHWC,
               outputs_collections=None,
               scope=None):
  """Adds a 3D average pooling op.

  It is assumed that the pooling is done per image but not in batch or channels.

  Args:
    inputs: A 5-D tensor of shape `[batch_size, depth, height, width, channels]`
      if `data_format` is `NDHWC`, and `[batch_size, channels, depth, height,
      width]` if `data_format` is `NCDHW`.
    kernel_size: A list of length 3: [kernel_depth, kernel_height, kernel_width]
      of the pooling kernel over which the op is computed. Can be an int if both
      values are the same.
    stride: A list of length 3: [stride_depth, stride_height, stride_width].
      Can be an int if both strides are the same. Note that presently
      both strides must have the same value.
    padding: The padding method, either 'VALID' or 'SAME'.
    data_format: A string. `NDHWC` (default) and `NCDHW` are supported.
    outputs_collections: The collections to which the outputs are added.
    scope: Optional scope for name_scope.

  Returns:
    A `Tensor` representing the results of the pooling operation.

  Raises:
    ValueError: If `data_format` is neither `NDHWC` nor `NCDHW`.
  """
  if data_format not in (DATA_FORMAT_NCDHW, DATA_FORMAT_NDHWC):
    raise ValueError('data_format has to be either NCDHW or NDHWC.')
  with ops.name_scope(scope, 'AvgPool3D', [inputs]) as sc:
    inputs = ops.convert_to_tensor(inputs)
    df = ('channels_first'
          if data_format and data_format.startswith('NC') else 'channels_last')
    layer = pooling_layers.AveragePooling3D(
        pool_size=kernel_size,
        strides=stride,
        padding=padding,
        data_format=df,
        _scope=sc)
    outputs = layer.apply(inputs)
    return utils.collect_named_outputs(outputs_collections, sc, outputs)


def _fused_batch_norm(inputs,
                      decay=0.999,
                      center=True,
                      scale=False,
                      epsilon=0.001,
                      activation_fn=None,
                      param_initializers=None,
                      param_regularizers=None,
                      updates_collections=ops.GraphKeys.UPDATE_OPS,
                      is_training=True,
                      reuse=None,
                      variables_collections=None,
                      outputs_collections=None,
                      trainable=True,
                      data_format=DATA_FORMAT_NHWC,
                      zero_debias_moving_mean=False,
                      scope=None):
  """Adds a Batch Normalization layer from http://arxiv.org/abs/1502.03167.

    "Batch Normalization: Accelerating Deep Network Training by Reducing
    Internal Covariate Shift"

    Sergey Ioffe, Christian Szegedy

  Can be used as a normalizer function for conv2d and fully_connected.

  Note: when training, the moving_mean and moving_variance need to be updated.
  By default the update ops are placed in `tf.GraphKeys.UPDATE_OPS`, so they
  need to be added as a dependency to the `train_op`. For example:

  ```python
    update_ops = tf.get_collection(tf.GraphKeys.UPDATE_OPS)
    with tf.control_dependencies(update_ops):
      train_op = optimizer.minimize(loss)
  ```

  One can set updates_collections=None to force the updates in place, but that
  can have a speed penalty, especially in distributed settings.

  Args:
    inputs: A tensor with 2 or more dimensions, where the first dimension has
      `batch_size`. The normalization is over all but the last dimension if
      `data_format` is `NHWC` and the second dimension if `data_format` is
      `NCHW`.
    decay: Decay for the moving average. Reasonable values for `decay` are close
      to 1.0, typically in the multiple-nines range: 0.999, 0.99, 0.9, etc.
      Lower `decay` value (recommend trying `decay`=0.9) if model experiences
      reasonably good training performance but poor validation and/or test
      performance.
    center: If True, add offset of `beta` to normalized tensor.  If False,
      `beta` is ignored.
    scale: If True, multiply by `gamma`. If False, `gamma` is
      not used. When the next layer is linear (also e.g. `nn.relu`), this can be
      disabled since the scaling can be done by the next layer.
    epsilon: Small float added to variance to avoid dividing by zero.
    activation_fn: Activation function, default set to None to skip it and
      maintain a linear activation.
    param_initializers: Optional initializers for beta, gamma, moving mean and
      moving variance.
    param_regularizers: Optional regularizer for beta and gamma.
    updates_collections: Collections to collect the update ops for computation.
      The updates_ops need to be executed with the train_op.
      If None, a control dependency would be added to make sure the updates are
      computed in place.
    is_training: Whether or not the layer is in training mode. In training mode
      it would accumulate the statistics of the moments into `moving_mean` and
      `moving_variance` using an exponential moving average with the given
      `decay`. When it is not in training mode then it would use the values of
      the `moving_mean` and the `moving_variance`.
    reuse: Whether or not the layer and its variables should be reused. To be
      able to reuse the layer scope must be given.
    variables_collections: Optional collections for the variables.
    outputs_collections: Collections to add the outputs.
    trainable: If `True` also add variables to the graph collection
      `GraphKeys.TRAINABLE_VARIABLES` (see `tf.Variable`).
    data_format: A string. `NHWC` (default) and `NCHW` are supported.
    zero_debias_moving_mean: Use zero_debias for moving_mean.
    scope: Optional scope for `variable_scope`.

  Returns:
    A `Tensor` representing the output of the operation.

  Raises:
    ValueError: If `data_format` is neither `NHWC` nor `NCHW`.
    ValueError: If the rank of `inputs` is undefined.
    ValueError: If the rank of `inputs` is neither 2 or 4.
    ValueError: If rank or `C` dimension of `inputs` is undefined.
  """
  if data_format not in (DATA_FORMAT_NCHW, DATA_FORMAT_NHWC):
    raise ValueError('data_format has to be either NCHW or NHWC.')
  with variable_scope.variable_scope(
      scope, 'BatchNorm', [inputs], reuse=reuse) as sc:
    inputs = ops.convert_to_tensor(inputs)
    original_shape = inputs.get_shape()
    original_inputs = inputs
    original_rank = original_shape.ndims
    if original_rank is None:
      raise ValueError('Inputs %s has undefined rank' % inputs.name)
    elif original_rank not in [2, 4]:
      raise ValueError('Inputs %s has unsupported rank.'
                       ' Expected 2 or 4 but got %d' % (inputs.name,
                                                        original_rank))
    if original_rank == 2:
      channels = inputs.get_shape()[-1].value
      if channels is None:
        raise ValueError('`C` dimension must be known but is None')
      new_shape = [-1, 1, 1, channels]
      if data_format == DATA_FORMAT_NCHW:
        new_shape = [-1, channels, 1, 1]
      inputs = array_ops.reshape(inputs, new_shape)
    inputs_shape = inputs.get_shape()
    if data_format == DATA_FORMAT_NHWC:
      params_shape = inputs_shape[-1:]
    else:
      params_shape = inputs_shape[1:2]
    if not params_shape.is_fully_defined():
      raise ValueError('Inputs %s has undefined `C` dimension %s.' %
                       (inputs.name, params_shape))

    # Allocate parameters for the beta and gamma of the normalization.
    beta_collections = utils.get_variable_collections(variables_collections,
                                                      'beta')
    # Float32 required to avoid precision-loss when using fp16 input/output
    variable_dtype = dtypes.float32
    if not param_initializers:
      param_initializers = {}
    if not param_regularizers:
      param_regularizers = {}
    beta_regularizer = param_regularizers.get('beta')
    gamma_regularizer = param_regularizers.get('gamma')

    if center:
      beta_initializer = param_initializers.get('beta',
                                                init_ops.zeros_initializer())
      beta = variables.model_variable(
          'beta',
          shape=params_shape,
          dtype=variable_dtype,
          initializer=beta_initializer,
          regularizer=beta_regularizer,
          collections=beta_collections,
          trainable=trainable)
    else:
      beta = array_ops.constant(0.0, dtype=variable_dtype, shape=params_shape)

    if scale:
      gamma_collections = utils.get_variable_collections(
          variables_collections, 'gamma')
      gamma_initializer = param_initializers.get('gamma',
                                                 init_ops.ones_initializer())
      gamma = variables.model_variable(
          'gamma',
          shape=params_shape,
          dtype=variable_dtype,
          initializer=gamma_initializer,
          regularizer=gamma_regularizer,
          collections=gamma_collections,
          trainable=trainable)
    else:
      gamma = array_ops.constant(1.0, dtype=variable_dtype, shape=params_shape)

    # Create moving_mean and moving_variance variables and add them to the
    # appropriate collections. We disable variable partitioning while creating
    # them, because assign_moving_average is not yet supported for partitioned
    # variables (this needs to be handled carefully, as it may break
    # the checkpoint backward compatibility).
    with variable_scope.variable_scope(
        variable_scope.get_variable_scope()) as local_scope:
      local_scope.set_partitioner(None)
      moving_mean_collections = utils.get_variable_collections(
          variables_collections, 'moving_mean')
      moving_mean_initializer = param_initializers.get(
          'moving_mean', init_ops.zeros_initializer())
      moving_mean = variables.model_variable(
          'moving_mean',
          shape=params_shape,
          dtype=variable_dtype,
          initializer=moving_mean_initializer,
          trainable=False,
          collections=moving_mean_collections)
      moving_variance_collections = utils.get_variable_collections(
          variables_collections, 'moving_variance')
      moving_variance_initializer = param_initializers.get(
          'moving_variance', init_ops.ones_initializer())
      moving_variance = variables.model_variable(
          'moving_variance',
          shape=params_shape,
          dtype=variable_dtype,
          initializer=moving_variance_initializer,
          trainable=False,
          collections=moving_variance_collections)

    def _fused_batch_norm_training():
      return nn.fused_batch_norm(
          inputs, gamma, beta, epsilon=epsilon, data_format=data_format)

    def _fused_batch_norm_inference():
      return nn.fused_batch_norm(
          inputs,
          gamma,
          beta,
          mean=moving_mean,
          variance=moving_variance,
          epsilon=epsilon,
          is_training=False,
          data_format=data_format)

    outputs, mean, variance = utils.smart_cond(
        is_training, _fused_batch_norm_training, _fused_batch_norm_inference)

    # If `is_training` doesn't have a constant value, because it is a `Tensor`,
    # a `Variable` or `Placeholder` then is_training_value will be None and
    # `need_updates` will be true.
    is_training_value = utils.constant_value(is_training)
    need_updates = is_training_value is None or is_training_value
    if need_updates:
      if updates_collections is None:
        no_updates = lambda: outputs

        def _force_updates():
          """Internal function forces updates moving_vars if is_training."""
          update_moving_mean = moving_averages.assign_moving_average(
              moving_mean, mean, decay, zero_debias=zero_debias_moving_mean)
          update_moving_variance = moving_averages.assign_moving_average(
              moving_variance, variance, decay, zero_debias=False)
          with ops.control_dependencies(
              [update_moving_mean, update_moving_variance]):
            return array_ops.identity(outputs)

        outputs = utils.smart_cond(is_training, _force_updates, no_updates)
      else:
        moving_vars_fn = lambda: (moving_mean, moving_variance)

        def _delay_updates():
          """Internal function that delay updates moving_vars if is_training."""
          update_moving_mean = moving_averages.assign_moving_average(
              moving_mean, mean, decay, zero_debias=zero_debias_moving_mean)
          update_moving_variance = moving_averages.assign_moving_average(
              moving_variance, variance, decay, zero_debias=False)
          return update_moving_mean, update_moving_variance

        update_mean, update_variance = utils.smart_cond(
            is_training, _delay_updates, moving_vars_fn)
        ops.add_to_collections(updates_collections, update_mean)
        ops.add_to_collections(updates_collections, update_variance)

    outputs.set_shape(inputs_shape)
    if original_shape.ndims == 2:
      outputs = array_ops.reshape(outputs, array_ops.shape(original_inputs))
    if activation_fn is not None:
      outputs = activation_fn(outputs)
    return utils.collect_named_outputs(outputs_collections, sc.name, outputs)


@add_arg_scope
def batch_norm(inputs,
               decay=0.999,
               center=True,
               scale=False,
               epsilon=0.001,
               activation_fn=None,
               param_initializers=None,
               param_regularizers=None,
               updates_collections=ops.GraphKeys.UPDATE_OPS,
               is_training=True,
               reuse=None,
               variables_collections=None,
               outputs_collections=None,
               trainable=True,
               batch_weights=None,
               fused=None,
               data_format=DATA_FORMAT_NHWC,
               zero_debias_moving_mean=False,
               scope=None,
               renorm=False,
               renorm_clipping=None,
               renorm_decay=0.99,
               adjustment=None):
  """Adds a Batch Normalization layer from http://arxiv.org/abs/1502.03167.

    "Batch Normalization: Accelerating Deep Network Training by Reducing
    Internal Covariate Shift"

    Sergey Ioffe, Christian Szegedy

  Can be used as a normalizer function for conv2d and fully_connected. The
  normalization is over all but the last dimension if `data_format` is `NHWC`
  and all but the second dimension if `data_format` is `NCHW`.  In case of a 2D
  tensor this corresponds to the batch dimension, while in case of a 4D tensor
  this
  corresponds to the batch and space dimensions.

  Note: when training, the moving_mean and moving_variance need to be updated.
  By default the update ops are placed in `tf.GraphKeys.UPDATE_OPS`, so they
  need to be added as a dependency to the `train_op`. For example:

  ```python
    update_ops = tf.get_collection(tf.GraphKeys.UPDATE_OPS)
    with tf.control_dependencies(update_ops):
      train_op = optimizer.minimize(loss)
  ```

  One can set updates_collections=None to force the updates in place, but that
  can have a speed penalty, especially in distributed settings.

  Args:
    inputs: A tensor with 2 or more dimensions, where the first dimension has
      `batch_size`. The normalization is over all but the last dimension if
      `data_format` is `NHWC` and the second dimension if `data_format` is
      `NCHW`.
    decay: Decay for the moving average. Reasonable values for `decay` are close
      to 1.0, typically in the multiple-nines range: 0.999, 0.99, 0.9, etc.
      Lower `decay` value (recommend trying `decay`=0.9) if model experiences
      reasonably good training performance but poor validation and/or test
      performance. Try zero_debias_moving_mean=True for improved stability.
    center: If True, add offset of `beta` to normalized tensor. If False, `beta`
      is ignored.
    scale: If True, multiply by `gamma`. If False, `gamma` is
      not used. When the next layer is linear (also e.g. `nn.relu`), this can be
      disabled since the scaling can be done by the next layer.
    epsilon: Small float added to variance to avoid dividing by zero.
    activation_fn: Activation function, default set to None to skip it and
      maintain a linear activation.
    param_initializers: Optional initializers for beta, gamma, moving mean and
      moving variance.
    param_regularizers: Optional regularizer for beta and gamma.
    updates_collections: Collections to collect the update ops for computation.
      The updates_ops need to be executed with the train_op.
      If None, a control dependency would be added to make sure the updates are
      computed in place.
    is_training: Whether or not the layer is in training mode. In training mode
      it would accumulate the statistics of the moments into `moving_mean` and
      `moving_variance` using an exponential moving average with the given
      `decay`. When it is not in training mode then it would use the values of
      the `moving_mean` and the `moving_variance`.
    reuse: Whether or not the layer and its variables should be reused. To be
      able to reuse the layer scope must be given.
    variables_collections: Optional collections for the variables.
    outputs_collections: Collections to add the outputs.
    trainable: If `True` also add variables to the graph collection
      `GraphKeys.TRAINABLE_VARIABLES` (see `tf.Variable`).
    batch_weights: An optional tensor of shape `[batch_size]`,
      containing a frequency weight for each batch item. If present,
      then the batch normalization uses weighted mean and
      variance. (This can be used to correct for bias in training
      example selection.)
    fused: if `True`, use a faster, fused implementation if possible.
      If `None`, use the system recommended implementation.
    data_format: A string. `NHWC` (default) and `NCHW` are supported.
    zero_debias_moving_mean: Use zero_debias for moving_mean. It creates a new
      pair of variables 'moving_mean/biased' and 'moving_mean/local_step'.
    scope: Optional scope for `variable_scope`.
    renorm: Whether to use Batch Renormalization
      (https://arxiv.org/abs/1702.03275). This adds extra variables during
      training. The inference is the same for either value of this parameter.
    renorm_clipping: A dictionary that may map keys 'rmax', 'rmin', 'dmax' to
      scalar `Tensors` used to clip the renorm correction. The correction
      `(r, d)` is used as `corrected_value = normalized_value * r + d`, with
      `r` clipped to [rmin, rmax], and `d` to [-dmax, dmax]. Missing rmax, rmin,
      dmax are set to inf, 0, inf, respectively.
    renorm_decay: Momentum used to update the moving means and standard
      deviations with renorm. Unlike `momentum`, this affects training
      and should be neither too small (which would add noise) nor too large
      (which would give stale estimates). Note that `decay` is still applied
      to get the means and variances for inference.
    adjustment: A function taking the `Tensor` containing the (dynamic) shape of
      the input tensor and returning a pair (scale, bias) to apply to the
      normalized values (before gamma and beta), only during training. For
      example,
        `adjustment = lambda shape: (
          tf.random_uniform(shape[-1:], 0.93, 1.07),
          tf.random_uniform(shape[-1:], -0.1, 0.1))`
      will scale the normalized value by up to 7% up or down, then shift the
      result by up to 0.1 (with independent scaling and bias for each feature
      but shared across all examples), and finally apply gamma and/or beta. If
      `None`, no adjustment is applied.

  Returns:
    A `Tensor` representing the output of the operation.

  Raises:
    ValueError: If `data_format` is neither `NHWC` nor `NCHW`.
    ValueError: If the rank of `inputs` is undefined.
    ValueError: If rank or channels dimension of `inputs` is undefined.
  """
  if fused is None:
    fused = True

  # Only use _fused_batch_norm if all of the following three
  # conditions are true:
  # (1) fused is set True;
  # (2) it is possible to use (currently it doesn't support batch weights,
  #   renorm, and the case when rank is neither 2 nor 4);
  # (3) it is used with zero_debias_moving_mean, or an input shape of rank 2,
  #   or non-default updates_collections (not implemented in
  #   normalization_layers.BatchNormalization yet); otherwise use the fused
  #   implementation in normalization_layers.BatchNormalization.
  inputs = ops.convert_to_tensor(inputs)
  rank = inputs.get_shape().ndims
  possible_to_fuse = (
      batch_weights is None and not renorm and rank in [2, 4] and
      adjustment is None)
  if fused and possible_to_fuse and (
      zero_debias_moving_mean or rank == 2 or
      updates_collections is not ops.GraphKeys.UPDATE_OPS):
    return _fused_batch_norm(
        inputs,
        decay=decay,
        center=center,
        scale=scale,
        epsilon=epsilon,
        activation_fn=activation_fn,
        param_initializers=param_initializers,
        param_regularizers=param_regularizers,
        updates_collections=updates_collections,
        is_training=is_training,
        reuse=reuse,
        variables_collections=variables_collections,
        outputs_collections=outputs_collections,
        trainable=trainable,
        data_format=data_format,
        zero_debias_moving_mean=zero_debias_moving_mean,
        scope=scope)

  if data_format not in (DATA_FORMAT_NCHW, DATA_FORMAT_NHWC):
    raise ValueError('data_format has to be either NCHW or NHWC.')

  layer_variable_getter = _build_variable_getter()
  with variable_scope.variable_scope(
      scope,
      'BatchNorm', [inputs],
      reuse=reuse,
      custom_getter=layer_variable_getter) as sc:
    inputs = ops.convert_to_tensor(inputs)

    # Determine whether we can use the core layer class.
    if (batch_weights is None and
        updates_collections is ops.GraphKeys.UPDATE_OPS and
        not zero_debias_moving_mean):
      # Use the core layer class.
      axis = 1 if data_format == DATA_FORMAT_NCHW else -1
      if not param_initializers:
        param_initializers = {}
      beta_initializer = param_initializers.get('beta',
                                                init_ops.zeros_initializer())
      gamma_initializer = param_initializers.get('gamma',
                                                 init_ops.ones_initializer())
      moving_mean_initializer = param_initializers.get(
          'moving_mean', init_ops.zeros_initializer())
      moving_variance_initializer = param_initializers.get(
          'moving_variance', init_ops.ones_initializer())
      if not param_regularizers:
        param_regularizers = {}
      beta_regularizer = param_regularizers.get('beta')
      gamma_regularizer = param_regularizers.get('gamma')
      layer = normalization_layers.BatchNormalization(
          axis=axis,
          momentum=decay,
          epsilon=epsilon,
          center=center,
          scale=scale,
          beta_initializer=beta_initializer,
          gamma_initializer=gamma_initializer,
          moving_mean_initializer=moving_mean_initializer,
          moving_variance_initializer=moving_variance_initializer,
          beta_regularizer=beta_regularizer,
          gamma_regularizer=gamma_regularizer,
          trainable=trainable,
          renorm=renorm,
          renorm_clipping=renorm_clipping,
          renorm_momentum=renorm_decay,
          adjustment=adjustment,
          name=sc.name,
          _scope=sc,
          _reuse=reuse,
          fused=fused)
      outputs = layer.apply(inputs, training=is_training)

      # Add variables to collections.
      _add_variable_to_collections(layer.moving_mean, variables_collections,
                                   'moving_mean')
      _add_variable_to_collections(layer.moving_variance, variables_collections,
                                   'moving_variance')
      if layer.beta is not None:
        _add_variable_to_collections(layer.beta, variables_collections, 'beta')
      if layer.gamma is not None:
        _add_variable_to_collections(layer.gamma, variables_collections,
                                     'gamma')

      if activation_fn is not None:
        outputs = activation_fn(outputs)
      return utils.collect_named_outputs(outputs_collections, sc.name, outputs)

    # Not supported by layer class: batch_weights argument,
    # and custom updates_collections. In that case, use the legacy BN
    # implementation.
    # Custom updates collections are not supported because the update logic
    # is different in this case, in particular w.r.t. "forced updates" and
    # update op reuse.
    if renorm:
      raise ValueError('renorm is not supported with batch_weights, '
                       'updates_collections or zero_debias_moving_mean')
    inputs_shape = inputs.get_shape()
    inputs_rank = inputs_shape.ndims
    if inputs_rank is None:
      raise ValueError('Inputs %s has undefined rank.' % inputs.name)
    dtype = inputs.dtype.base_dtype
    if batch_weights is not None:
      batch_weights = ops.convert_to_tensor(batch_weights)
      inputs_shape[0:1].assert_is_compatible_with(batch_weights.get_shape())
      # Reshape batch weight values so they broadcast across inputs.
      nshape = [-1] + [1 for _ in range(inputs_rank - 1)]
      batch_weights = array_ops.reshape(batch_weights, nshape)

    if data_format == DATA_FORMAT_NCHW:
      moments_axes = [0] + list(range(2, inputs_rank))
      params_shape = inputs_shape[1:2]
      # For NCHW format, rather than relying on implicit broadcasting, we
      # explicitly reshape the params to params_shape_broadcast when computing
      # the moments and the batch normalization.
      params_shape_broadcast = list(
          [1, inputs_shape[1].value] + [1 for _ in range(2, inputs_rank)])
    else:
      moments_axes = list(range(inputs_rank - 1))
      params_shape = inputs_shape[-1:]
      params_shape_broadcast = None
    if not params_shape.is_fully_defined():
      raise ValueError('Inputs %s has undefined channels dimension %s.' %
                       (inputs.name, params_shape))

    # Allocate parameters for the beta and gamma of the normalization.
    beta, gamma = None, None
    if not param_initializers:
      param_initializers = {}
    if center:
      beta_collections = utils.get_variable_collections(variables_collections,
                                                        'beta')
      beta_initializer = param_initializers.get('beta',
                                                init_ops.zeros_initializer())
      beta = variables.model_variable(
          'beta',
          shape=params_shape,
          dtype=dtype,
          initializer=beta_initializer,
          collections=beta_collections,
          trainable=trainable)
    if scale:
      gamma_collections = utils.get_variable_collections(
          variables_collections, 'gamma')
      gamma_initializer = param_initializers.get('gamma',
                                                 init_ops.ones_initializer())
      gamma = variables.model_variable(
          'gamma',
          shape=params_shape,
          dtype=dtype,
          initializer=gamma_initializer,
          collections=gamma_collections,
          trainable=trainable)

    # Create moving_mean and moving_variance variables and add them to the
    # appropriate collections. We disable variable partitioning while creating
    # them, because assign_moving_average is not yet supported for partitioned
    # variables (this needs to be handled carefully, as it may break
    # the checkpoint backward compatibility).
    with variable_scope.variable_scope(
        variable_scope.get_variable_scope()) as local_scope:
      local_scope.set_partitioner(None)
      moving_mean_collections = utils.get_variable_collections(
          variables_collections, 'moving_mean')
      moving_mean_initializer = param_initializers.get(
          'moving_mean', init_ops.zeros_initializer())
      moving_mean = variables.model_variable(
          'moving_mean',
          shape=params_shape,
          dtype=dtype,
          initializer=moving_mean_initializer,
          trainable=False,
          collections=moving_mean_collections)
      moving_variance_collections = utils.get_variable_collections(
          variables_collections, 'moving_variance')
      moving_variance_initializer = param_initializers.get(
          'moving_variance', init_ops.ones_initializer())
      moving_variance = variables.model_variable(
          'moving_variance',
          shape=params_shape,
          dtype=dtype,
          initializer=moving_variance_initializer,
          trainable=False,
          collections=moving_variance_collections)

    # If `is_training` doesn't have a constant value, because it is a `Tensor`,
    # a `Variable` or `Placeholder` then is_training_value will be None and
    # `needs_moments` will be true.
    is_training_value = utils.constant_value(is_training)
    need_moments = is_training_value is None or is_training_value
    if need_moments:
      # Calculate the moments based on the individual batch.
      if batch_weights is None:
        if data_format == DATA_FORMAT_NCHW:
          mean, variance = nn.moments(inputs, moments_axes, keep_dims=True)
          mean = array_ops.reshape(mean, [-1])
          variance = array_ops.reshape(variance, [-1])
        else:
          mean, variance = nn.moments(inputs, moments_axes)
      else:
        if data_format == DATA_FORMAT_NCHW:
          mean, variance = nn.weighted_moments(
              inputs, moments_axes, batch_weights, keep_dims=True)
          mean = array_ops.reshape(mean, [-1])
          variance = array_ops.reshape(variance, [-1])
        else:
          mean, variance = nn.weighted_moments(inputs, moments_axes,
                                               batch_weights)

      moving_vars_fn = lambda: (moving_mean, moving_variance)
      if updates_collections is None:

        def _force_updates():
          """Internal function forces updates moving_vars if is_training."""
          update_moving_mean = moving_averages.assign_moving_average(
              moving_mean, mean, decay, zero_debias=zero_debias_moving_mean)
          update_moving_variance = moving_averages.assign_moving_average(
              moving_variance, variance, decay, zero_debias=False)
          with ops.control_dependencies(
              [update_moving_mean, update_moving_variance]):
            return array_ops.identity(mean), array_ops.identity(variance)

        mean, variance = utils.smart_cond(is_training, _force_updates,
                                          moving_vars_fn)
      else:

        def _delay_updates():
          """Internal function that delay updates moving_vars if is_training."""
          update_moving_mean = moving_averages.assign_moving_average(
              moving_mean, mean, decay, zero_debias=zero_debias_moving_mean)
          update_moving_variance = moving_averages.assign_moving_average(
              moving_variance, variance, decay, zero_debias=False)
          return update_moving_mean, update_moving_variance

        update_mean, update_variance = utils.smart_cond(
            is_training, _delay_updates, moving_vars_fn)
        ops.add_to_collections(updates_collections, update_mean)
        ops.add_to_collections(updates_collections, update_variance)
        # Use computed moments during training and moving_vars otherwise.
        vars_fn = lambda: (mean, variance)
        mean, variance = utils.smart_cond(is_training, vars_fn, moving_vars_fn)
    else:
      mean, variance = moving_mean, moving_variance
    if data_format == DATA_FORMAT_NCHW:
      mean = array_ops.reshape(mean, params_shape_broadcast)
      variance = array_ops.reshape(variance, params_shape_broadcast)
      if beta is not None:
        beta = array_ops.reshape(beta, params_shape_broadcast)
      if gamma is not None:
        gamma = array_ops.reshape(gamma, params_shape_broadcast)

    # Compute batch_normalization.
    outputs = nn.batch_normalization(inputs, mean, variance, beta, gamma,
                                     epsilon)
    outputs.set_shape(inputs_shape)
    if activation_fn is not None:
      outputs = activation_fn(outputs)
    return utils.collect_named_outputs(outputs_collections, sc.name, outputs)


@add_arg_scope
def bias_add(inputs,
             activation_fn=None,
             initializer=init_ops.zeros_initializer(),
             regularizer=None,
             reuse=None,
             variables_collections=None,
             outputs_collections=None,
             trainable=True,
             data_format=DATA_FORMAT_NHWC,
             scope=None):
  """Adds a bias to the inputs.

  Can be used as a normalizer function for conv2d and fully_connected.

  Args:
    inputs: A tensor of with at least rank 2 and value for the last dimension,
      e.g. `[batch_size, depth]`, `[None, None, None, depth]`.
    activation_fn: Activation function, default set to None to skip it and
      maintain a linear activation.
    initializer: An initializer for the bias, defaults to 0.
    regularizer: A regularizer like the result of
      `l1_regularizer` or `l2_regularizer`.
    reuse: Whether or not the layer and its variables should be reused. To be
      able to reuse the layer scope must be given.
    variables_collections: Optional collections for the variables.
    outputs_collections: Collections to add the outputs.
    trainable: If `True` also add variables to the graph collection
      `GraphKeys.TRAINABLE_VARIABLES` (see tf.Variable).
    data_format: A string. 'NHWC' and 'NCHW' are supported.
    scope: Optional scope for variable_scope.

  Returns:
    A tensor representing the result of adding biases to the inputs.

  Raises:
    ValueError: If `data_format` is neither `NHWC` nor `NCHW`.
    ValueError: If `data_format` is `NCHW` and rank of `inputs` is not 4.
    ValueError: If the rank of `inputs` is undefined.
    ValueError: If rank or `C` dimension of `inputs` is undefined.
  """
  if data_format not in (DATA_FORMAT_NCHW, DATA_FORMAT_NHWC):
    raise ValueError('data_format has to be either NCHW or NHWC.')
  with variable_scope.variable_scope(
      scope, 'BiasAdd', [inputs], reuse=reuse) as sc:
    inputs = ops.convert_to_tensor(inputs)
    dtype = inputs.dtype.base_dtype
    inputs_shape = inputs.get_shape()
    inputs_rank = inputs_shape.ndims
    if inputs_rank is None:
      raise ValueError('Dims of shape must be known but is None')
    elif inputs_rank != 4 and data_format == DATA_FORMAT_NCHW:
      raise ValueError('Data format NCHW only supports 4D Tensor')
    axis = 1 if data_format == DATA_FORMAT_NCHW else -1
    num_features = inputs_shape[axis].value
    if num_features is None:
      raise ValueError('`C` dimension must be known but is None')
    biases_collections = utils.get_variable_collections(variables_collections,
                                                        'biases')
    biases = variables.model_variable(
        'biases',
        shape=[
            num_features,
        ],
        dtype=dtype,
        initializer=initializer,
        regularizer=regularizer,
        collections=biases_collections,
        trainable=trainable)
    outputs = nn.bias_add(inputs, biases, data_format=data_format)
    if activation_fn is not None:
      outputs = activation_fn(outputs)
    return utils.collect_named_outputs(outputs_collections, sc.name, outputs)


# TODO(jbms): change `rate` parameter to `dilation_rate` for consistency with
# underlying op.
@add_arg_scope
def convolution(inputs,
                num_outputs,
                kernel_size,
                stride=1,
                padding='SAME',
                data_format=None,
                rate=1,
                activation_fn=nn.relu,
                normalizer_fn=None,
                normalizer_params=None,
                weights_initializer=initializers.xavier_initializer(),
                weights_regularizer=None,
                biases_initializer=init_ops.zeros_initializer(),
                biases_regularizer=None,
                reuse=None,
                variables_collections=None,
                outputs_collections=None,
                trainable=True,
                scope=None):
  """Adds an N-D convolution followed by an optional batch_norm layer.

  It is required that 1 <= N <= 3.

  `convolution` creates a variable called `weights`, representing the
  convolutional kernel, that is convolved (actually cross-correlated) with the
  `inputs` to produce a `Tensor` of activations. If a `normalizer_fn` is
  provided (such as `batch_norm`), it is then applied. Otherwise, if
  `normalizer_fn` is None and a `biases_initializer` is provided then a `biases`
  variable would be created and added the activations. Finally, if
  `activation_fn` is not `None`, it is applied to the activations as well.

  Performs atrous convolution with input stride/dilation rate equal to `rate`
  if a value > 1 for any dimension of `rate` is specified.  In this case
  `stride` values != 1 are not supported.

  Args:
    inputs: A Tensor of rank N+2 of shape
      `[batch_size] + input_spatial_shape + [in_channels]` if data_format does
      not start with "NC" (default), or
      `[batch_size, in_channels] + input_spatial_shape` if data_format starts
      with "NC".
    num_outputs: Integer, the number of output filters.
    kernel_size: A sequence of N positive integers specifying the spatial
      dimensions of the filters.  Can be a single integer to specify the same
      value for all spatial dimensions.
    stride: A sequence of N positive integers specifying the stride at which to
      compute output.  Can be a single integer to specify the same value for all
      spatial dimensions.  Specifying any `stride` value != 1 is incompatible
      with specifying any `rate` value != 1.
    padding: One of `"VALID"` or `"SAME"`.
    data_format: A string or None.  Specifies whether the channel dimension of
      the `input` and output is the last dimension (default, or if `data_format`
      does not start with "NC"), or the second dimension (if `data_format`
      starts with "NC").  For N=1, the valid values are "NWC" (default) and
      "NCW".  For N=2, the valid values are "NHWC" (default) and "NCHW".
      For N=3, the valid values are "NDHWC" (default) and "NCDHW".
    rate: A sequence of N positive integers specifying the dilation rate to use
      for atrous convolution.  Can be a single integer to specify the same
      value for all spatial dimensions.  Specifying any `rate` value != 1 is
      incompatible with specifying any `stride` value != 1.
    activation_fn: Activation function. The default value is a ReLU function.
      Explicitly set it to None to skip it and maintain a linear activation.
    normalizer_fn: Normalization function to use instead of `biases`. If
      `normalizer_fn` is provided then `biases_initializer` and
      `biases_regularizer` are ignored and `biases` are not created nor added.
      default set to None for no normalizer function
    normalizer_params: Normalization function parameters.
    weights_initializer: An initializer for the weights.
    weights_regularizer: Optional regularizer for the weights.
    biases_initializer: An initializer for the biases. If None skip biases.
    biases_regularizer: Optional regularizer for the biases.
    reuse: Whether or not the layer and its variables should be reused. To be
      able to reuse the layer scope must be given.
    variables_collections: Optional list of collections for all the variables or
      a dictionary containing a different list of collection per variable.
    outputs_collections: Collection to add the outputs.
    trainable: If `True` also add variables to the graph collection
      `GraphKeys.TRAINABLE_VARIABLES` (see tf.Variable).
    scope: Optional scope for `variable_scope`.

  Returns:
    A tensor representing the output of the operation.

  Raises:
    ValueError: If `data_format` is invalid.
    ValueError: Both 'rate' and `stride` are not uniformly 1.
  """
  if data_format not in [None, 'NWC', 'NCW', 'NHWC', 'NCHW', 'NDHWC', 'NCDHW']:
    raise ValueError('Invalid data_format: %r' % (data_format,))

  layer_variable_getter = _build_variable_getter({
      'bias': 'biases',
      'kernel': 'weights'
  })

  with variable_scope.variable_scope(
      scope, 'Conv', [inputs], reuse=reuse,
      custom_getter=layer_variable_getter) as sc:
    inputs = ops.convert_to_tensor(inputs)
    input_rank = inputs.get_shape().ndims

    if input_rank == 3:
      layer_class = convolutional_layers.Convolution1D
    elif input_rank == 4:
      layer_class = convolutional_layers.Convolution2D
    elif input_rank == 5:
      layer_class = convolutional_layers.Convolution3D
    else:
      raise ValueError('Convolution not supported for input with rank',
                       input_rank)

    df = ('channels_first'
          if data_format and data_format.startswith('NC') else 'channels_last')
    layer = layer_class(
        filters=num_outputs,
        kernel_size=kernel_size,
        strides=stride,
        padding=padding,
        data_format=df,
        dilation_rate=rate,
        activation=None,
        use_bias=not normalizer_fn and biases_initializer,
        kernel_initializer=weights_initializer,
        bias_initializer=biases_initializer,
        kernel_regularizer=weights_regularizer,
        bias_regularizer=biases_regularizer,
        activity_regularizer=None,
        trainable=trainable,
        name=sc.name,
        dtype=inputs.dtype.base_dtype,
        _scope=sc,
        _reuse=reuse)
    outputs = layer.apply(inputs)

    # Add variables to collections.
    _add_variable_to_collections(layer.kernel, variables_collections, 'weights')
    if layer.use_bias:
      _add_variable_to_collections(layer.bias, variables_collections, 'biases')

    if normalizer_fn is not None:
      normalizer_params = normalizer_params or {}
      outputs = normalizer_fn(outputs, **normalizer_params)

    if activation_fn is not None:
      outputs = activation_fn(outputs)
    return utils.collect_named_outputs(outputs_collections, sc.name, outputs)


convolution2d = convolution
convolution3d = convolution


@add_arg_scope
def convolution2d_in_plane(
    inputs,
    kernel_size,
    stride=1,
    padding='SAME',
    activation_fn=nn.relu,
    normalizer_fn=None,
    normalizer_params=None,
    weights_initializer=initializers.xavier_initializer(),
    weights_regularizer=None,
    biases_initializer=init_ops.zeros_initializer(),
    biases_regularizer=None,
    reuse=None,
    variables_collections=None,
    outputs_collections=None,
    trainable=True,
    scope=None):
  """Performs the same in-plane convolution to each channel independently.

  This is useful for performing various simple channel-independent convolution
  operations such as image gradients:

    image = tf.constant(..., shape=(16, 240, 320, 3))
    vert_gradients = layers.conv2d_in_plane(image,
                                            kernel=[1, -1],
                                            kernel_size=[2, 1])
    horz_gradients = layers.conv2d_in_plane(image,
                                            kernel=[1, -1],
                                            kernel_size=[1, 2])

  Args:
    inputs: A 4-D tensor with dimensions [batch_size, height, width, channels].
    kernel_size: A list of length 2 holding the [kernel_height, kernel_width] of
      of the pooling. Can be an int if both values are the same.
    stride: A list of length 2 `[stride_height, stride_width]`.
      Can be an int if both strides are the same. Note that presently
      both strides must have the same value.
    padding: The padding type to use, either 'SAME' or 'VALID'.
    activation_fn: Activation function. The default value is a ReLU function.
      Explicitly set it to None to skip it and maintain a linear activation.
    normalizer_fn: Normalization function to use instead of `biases`. If
      `normalizer_fn` is provided then `biases_initializer` and
      `biases_regularizer` are ignored and `biases` are not created nor added.
      default set to None for no normalizer function
    normalizer_params: Normalization function parameters.
    weights_initializer: An initializer for the weights.
    weights_regularizer: Optional regularizer for the weights.
    biases_initializer: An initializer for the biases. If None skip biases.
    biases_regularizer: Optional regularizer for the biases.
    reuse: Whether or not the layer and its variables should be reused. To be
      able to reuse the layer scope must be given.
    variables_collections: Optional list of collections for all the variables or
      a dictionary containing a different list of collection per variable.
    outputs_collections: Collection to add the outputs.
    trainable: If `True` also add variables to the graph collection
      `GraphKeys.TRAINABLE_VARIABLES` (see tf.Variable).
    scope: Optional scope for `variable_scope`.

  Returns:
    A `Tensor` representing the output of the operation.
  """
  with variable_scope.variable_scope(
      scope, 'ConvInPlane', [inputs], reuse=reuse) as sc:
    dtype = inputs.dtype.base_dtype
    kernel_h, kernel_w = utils.two_element_tuple(kernel_size)
    stride_h, stride_w = utils.two_element_tuple(stride)
    num_filters_in = utils.last_dimension(inputs.get_shape(), min_rank=4)
    weights_shape = [kernel_h, kernel_w, 1, 1]
    weights_collections = utils.get_variable_collections(
        variables_collections, 'weights')
    weights = variables.model_variable(
        'weights',
        shape=weights_shape,
        dtype=dtype,
        initializer=weights_initializer,
        regularizer=weights_regularizer,
        collections=weights_collections,
        trainable=trainable)
    depthwise_weights = array_ops.tile(weights, [1, 1, num_filters_in, 1])
    outputs = nn.depthwise_conv2d(inputs, depthwise_weights,
                                  [1, stride_h, stride_w, 1], padding)
    if normalizer_fn is not None:
      normalizer_params = normalizer_params or {}
      outputs = normalizer_fn(outputs, **normalizer_params)
    else:
      if biases_initializer is not None:
        biases_collections = utils.get_variable_collections(
            variables_collections, 'biases')
        biases = variables.model_variable(
            'biases',
            shape=[
                num_filters_in,
            ],
            dtype=dtype,
            initializer=biases_initializer,
            regularizer=biases_regularizer,
            collections=biases_collections,
            trainable=trainable)
        outputs = nn.bias_add(outputs, biases)

    if activation_fn is not None:
      outputs = activation_fn(outputs)
    return utils.collect_named_outputs(outputs_collections, sc.name, outputs)


@add_arg_scope
def convolution2d_transpose(
    inputs,
    num_outputs,
    kernel_size,
    stride=1,
    padding='SAME',
    data_format=DATA_FORMAT_NHWC,
    activation_fn=nn.relu,
    normalizer_fn=None,
    normalizer_params=None,
    weights_initializer=initializers.xavier_initializer(),
    weights_regularizer=None,
    biases_initializer=init_ops.zeros_initializer(),
    biases_regularizer=None,
    reuse=None,
    variables_collections=None,
    outputs_collections=None,
    trainable=True,
    scope=None):
  """Adds a convolution2d_transpose with an optional batch normalization layer.

  The function creates a variable called `weights`, representing the
  kernel, that is convolved with the input. If `normalizer_fn` is `None`, a
  second variable called 'biases' is added to the result of the operation.

  Args:
    inputs: A 4-D `Tensor` of type `float` and shape
      `[batch, height, width, in_channels]` for `NHWC` data format or
      `[batch, in_channels, height, width]` for `NCHW` data format.
    num_outputs: Integer, the number of output filters.
    kernel_size: A list of length 2 holding the [kernel_height, kernel_width] of
      of the filters. Can be an int if both values are the same.
    stride: A list of length 2: [stride_height, stride_width].
      Can be an int if both strides are the same.  Note that presently
      both strides must have the same value.
    padding: One of 'VALID' or 'SAME'.
    data_format: A string. `NHWC` (default) and `NCHW` are supported.
    activation_fn: Activation function. The default value is a ReLU function.
      Explicitly set it to None to skip it and maintain a linear activation.
    normalizer_fn: Normalization function to use instead of `biases`. If
      `normalizer_fn` is provided then `biases_initializer` and
      `biases_regularizer` are ignored and `biases` are not created nor added.
      default set to None for no normalizer function
    normalizer_params: Normalization function parameters.
    weights_initializer: An initializer for the weights.
    weights_regularizer: Optional regularizer for the weights.
    biases_initializer: An initializer for the biases. If None skip biases.
    biases_regularizer: Optional regularizer for the biases.
    reuse: Whether or not the layer and its variables should be reused. To be
      able to reuse the layer scope must be given.
    variables_collections: Optional list of collections for all the variables or
      a dictionary containing a different list of collection per variable.
    outputs_collections: Collection to add the outputs.
    trainable: Whether or not the variables should be trainable or not.
    scope: Optional scope for variable_scope.

  Returns:
    A tensor representing the output of the operation.

  Raises:
    ValueError: If 'kernel_size' is not a list of length 2.
    ValueError: If `data_format` is neither `NHWC` nor `NCHW`.
    ValueError: If `C` dimension of `inputs` is None.
  """
  layer_variable_getter = _build_variable_getter({
      'bias': 'biases',
      'kernel': 'weights'
  })

  with variable_scope.variable_scope(
      scope,
      'Conv2d_transpose', [inputs],
      reuse=reuse,
      custom_getter=layer_variable_getter) as sc:
    if data_format not in (DATA_FORMAT_NCHW, DATA_FORMAT_NHWC):
      raise ValueError('data_format has to be either NCHW or NHWC.')

    inputs = ops.convert_to_tensor(inputs)

    df = ('channels_first'
          if data_format and data_format.startswith('NC') else 'channels_last')
    layer = convolutional_layers.Convolution2DTranspose(
        filters=num_outputs,
        kernel_size=kernel_size,
        strides=stride,
        padding=padding,
        data_format=df,
        activation=None,
        use_bias=not normalizer_fn and biases_initializer,
        kernel_initializer=weights_initializer,
        bias_initializer=biases_initializer,
        kernel_regularizer=weights_regularizer,
        bias_regularizer=biases_regularizer,
        activity_regularizer=None,
        trainable=trainable,
        name=sc.name,
        dtype=inputs.dtype.base_dtype,
        _scope=sc,
        _reuse=reuse)
    outputs = layer.apply(inputs)

    # Add variables to collections.
    _add_variable_to_collections(layer.kernel, variables_collections, 'weights')
    if layer.bias is not None:
      _add_variable_to_collections(layer.bias, variables_collections, 'biases')

    if normalizer_fn is not None:
      normalizer_params = normalizer_params or {}
      outputs = normalizer_fn(outputs, **normalizer_params)

    if activation_fn is not None:
      outputs = activation_fn(outputs)
    return utils.collect_named_outputs(outputs_collections, sc.name, outputs)


@add_arg_scope
def convolution3d_transpose(
    inputs,
    num_outputs,
    kernel_size,
    stride=1,
    padding='SAME',
    data_format=DATA_FORMAT_NDHWC,
    activation_fn=nn.relu,
    normalizer_fn=None,
    normalizer_params=None,
    weights_initializer=initializers.xavier_initializer(),
    weights_regularizer=None,
    biases_initializer=init_ops.zeros_initializer(),
    biases_regularizer=None,
    reuse=None,
    variables_collections=None,
    outputs_collections=None,
    trainable=True,
    scope=None):
  """Adds a convolution3d_transpose with an optional batch normalization layer.

  The function creates a variable called `weights`, representing the
  kernel, that is convolved with the input. If `batch_norm_params` is `None`, a
  second variable called 'biases' is added to the result of the operation.
  Args:
    inputs: A 5-D `Tensor` of type `float` and shape
      `[batch, depth, height, width, in_channels]` for `NDHWC` data format or
      `[batch, in_channels, depth, height, width]` for `NCDHW` data format.
    num_outputs: Integer, the number of output filters.
    kernel_size: A list of length 3 holding the [kernel_depth, kernel_height,
      kernel_width] of the filters. Can be an int if both values are the same.
    stride: A list of length 3: [stride_depth, stride_height, stride_width].
      Can be an int if both strides are the same.  Note that presently
      both strides must have the same value.
    padding: One of 'VALID' or 'SAME'.
    data_format: A string. `NDHWC` (default) and `NCDHW` are supported.
    activation_fn: Activation function. The default value is a ReLU function.
      Explicitly set it to None to skip it and maintain a linear activation.
    normalizer_fn: Normalization function to use instead of `biases`. If
      `normalizer_fn` is provided then `biases_initializer` and
      `biases_regularizer` are ignored and `biases` are not created nor added.
      default set to None for no normalizer function
    normalizer_params: Normalization function parameters.
    weights_initializer: An initializer for the weights.
    weights_regularizer: Optional regularizer for the weights.
    biases_initializer: An initializer for the biases. If None skip biases.
    biases_regularizer: Optional regularizer for the biases.
    reuse: Whether or not the layer and its variables should be reused. To be
      able to reuse the layer scope must be given.
    variables_collections: Optional list of collections for all the variables or
      a dictionary containing a different list of collection per variable.
    outputs_collections: Collection to add the outputs.
    trainable: Whether or not the variables should be trainable or not.
    scope: Optional scope for variable_scope.
  Returns:
    A tensor representing the output of the operation.
  Raises:
    ValueError: If 'kernel_size' is not a list of length 3.
    ValueError: If `data_format` is neither `NDHWC` nor `NCDHW`.
    ValueError: If `C` dimension of `inputs` is None.
  """
  layer_variable_getter = _build_variable_getter({
      'bias': 'biases',
      'kernel': 'weights'
  })

  with variable_scope.variable_scope(
      scope,
      'Conv3d_transpose', [inputs],
      reuse=reuse,
      custom_getter=layer_variable_getter) as sc:
    if data_format not in (DATA_FORMAT_NCDHW, DATA_FORMAT_NDHWC):
      raise ValueError('data_format has to be either NCDHW or NDHWC.')

    inputs = ops.convert_to_tensor(inputs)

    df = ('channels_first'
          if data_format and data_format.startswith('NC') else 'channels_last')
    layer = convolutional_layers.Convolution3DTranspose(
        filters=num_outputs,
        kernel_size=kernel_size,
        strides=stride,
        padding=padding,
        data_format=df,
        activation=None,
        use_bias=not normalizer_fn and biases_initializer,
        kernel_initializer=weights_initializer,
        bias_initializer=biases_initializer,
        kernel_regularizer=weights_regularizer,
        bias_regularizer=biases_regularizer,
        activity_regularizer=None,
        trainable=trainable,
        name=sc.name,
        dtype=inputs.dtype.base_dtype,
        _scope=sc,
        _reuse=reuse)
    outputs = layer.apply(inputs)

    # Add variables to collections.
    _add_variable_to_collections(layer.kernel, variables_collections, 'weights')
    if layer.bias is not None:
      _add_variable_to_collections(layer.bias, variables_collections, 'biases')

    if normalizer_fn is not None:
      normalizer_params = normalizer_params or {}
      outputs = normalizer_fn(outputs, **normalizer_params)

    if activation_fn is not None:
      outputs = activation_fn(outputs)
    return utils.collect_named_outputs(outputs_collections, sc.name, outputs)


@add_arg_scope
def dense_to_sparse(tensor, eos_token=0, outputs_collections=None, scope=None):
  """Converts a dense tensor into a sparse tensor.
  An example use would be to convert dense labels to sparse ones
  so that they can be fed to the ctc_loss.

  Args:
     tensor: An `int` `Tensor` to be converted to a `Sparse`.
     eos_token: An integer.
       It is part of the target label that signfies the end of a sentence.
     outputs_collections: Collection to add the outputs.
     scope: Optional scope for name_scope.
  """
<<<<<<< HEAD
  with variable_scope.variable_scope(
      scope, 'dense_to_sparse', [tensor]) as sc:
    tensor = ops.convert_to_tensor(tensor)
    indices = array_ops.where(
        math_ops.not_equal(
            tensor, constant_op.constant(eos_token, tensor.dtype)))
=======
  with variable_scope.variable_scope(scope, 'dense_to_sparse', [tensor]) as sc:
    tensor = ops.convert_to_tensor(tensor)
    indices = array_ops.where(
        math_ops.not_equal(tensor, constant_op.constant(eos_token,
                                                        tensor.dtype)))
>>>>>>> 78e4ed15
    values = array_ops.gather_nd(tensor, indices)
    shape = array_ops.shape(tensor, out_type=dtypes.int64)
    outputs = sparse_tensor.SparseTensor(indices, values, shape)
    return utils.collect_named_outputs(outputs_collections, sc.name, outputs)


@add_arg_scope
def dropout(inputs,
            keep_prob=0.5,
            noise_shape=None,
            is_training=True,
            outputs_collections=None,
            scope=None,
            seed=None):
  """Returns a dropout op applied to the input.

  With probability `keep_prob`, outputs the input element scaled up by
  `1 / keep_prob`, otherwise outputs `0`.  The scaling is so that the expected
  sum is unchanged.

  Args:
    inputs: The tensor to pass to the nn.dropout op.
    keep_prob: A scalar `Tensor` with the same type as x. The probability
      that each element is kept.
    noise_shape: A 1-D `Tensor` of type `int32`, representing the
      shape for randomly generated keep/drop flags.
    is_training: A bool `Tensor` indicating whether or not the model
      is in training mode. If so, dropout is applied and values scaled.
      Otherwise, inputs is returned.
    outputs_collections: Collection to add the outputs.
    scope: Optional scope for name_scope.
    seed: A Python integer. Used to create random seeds. See
      @{tf.set_random_seed} for behavior.

  Returns:
    A tensor representing the output of the operation.
  """
  with variable_scope.variable_scope(
      scope, 'Dropout', [inputs], custom_getter=_model_variable_getter) as sc:
    inputs = ops.convert_to_tensor(inputs)
    layer = core_layers.Dropout(
        rate=1 - keep_prob,
        noise_shape=noise_shape,
        seed=seed,
        name=sc.name,
        _scope=sc)
    outputs = layer.apply(inputs, training=is_training)
    return utils.collect_named_outputs(outputs_collections, sc.name, outputs)


@add_arg_scope
def flatten(inputs, outputs_collections=None, scope=None):
  """Flattens the input while maintaining the batch_size.

    Assumes that the first dimension represents the batch.

  Args:
    inputs: A tensor of size [batch_size, ...].
    outputs_collections: Collection to add the outputs.
    scope: Optional scope for name_scope.

  Returns:
    A flattened tensor with shape [batch_size, k].
  Raises:
    ValueError: If inputs rank is unknown or less than 2.
  """
  with ops.name_scope(scope, 'Flatten', [inputs]) as sc:
    inputs = ops.convert_to_tensor(inputs)
    outputs = core_layers.flatten(inputs)
    return utils.collect_named_outputs(outputs_collections, sc, outputs)


def _sparse_inner_flatten(inputs, new_rank):
  """Helper function for `inner_flatten`."""
  inputs_rank = inputs.dense_shape.get_shape().as_list()[0]
  if inputs_rank < new_rank:
    raise ValueError(
        'Inputs has rank less than new_rank. {} must have rank at least'
        ' {}. Received rank {}, shape {}'.format(inputs, new_rank, inputs_rank,
                                                 inputs.get_shape()))

  outer_dimensions = inputs.dense_shape[:new_rank - 1]
  inner_dimensions = inputs.dense_shape[new_rank - 1:]
  new_shape = array_ops.concat(
      (outer_dimensions, [math_ops.reduce_prod(inner_dimensions)]), 0)
  flattened = sparse_ops.sparse_reshape(inputs, new_shape)
  return flattened


def _dense_inner_flatten(inputs, new_rank):
  """Helper function for `inner_flatten`."""
  rank_assertion = check_ops.assert_rank_at_least(
      inputs, new_rank, message='inputs has rank less than new_rank')
  with ops.control_dependencies([rank_assertion]):
    outer_dimensions = array_ops.strided_slice(
        array_ops.shape(inputs), [0], [new_rank - 1])
    new_shape = array_ops.concat((outer_dimensions, [-1]), 0)
    reshaped = array_ops.reshape(inputs, new_shape)

  # if `new_rank` is an integer, try to calculate new shape.
  if isinstance(new_rank, six.integer_types):
    static_shape = inputs.get_shape()
    if static_shape is not None and static_shape.dims is not None:
      static_shape = static_shape.as_list()
      static_outer_dims = static_shape[:new_rank - 1]
      static_inner_dims = static_shape[new_rank - 1:]
      flattened_dimension = 1
      for inner_dim in static_inner_dims:
        if inner_dim is None:
          flattened_dimension = None
          break
        flattened_dimension *= inner_dim
      reshaped.set_shape(static_outer_dims + [flattened_dimension])
  return reshaped


@add_arg_scope
def _inner_flatten(inputs, new_rank, output_collections=None, scope=None):
  """Flattens inner dimensions of `inputs`, returns a Tensor with `new_rank`.

  For example:
  '''
      x = tf.random_uniform(shape=[1, 2, 3, 4, 5, 6])
      y = _inner_flatten(x, 4)
      assert y.get_shape().as_list() == [1, 2, 3, (4 * 5 * 6)]
  '''
  This layer will fail at run time if `new_rank` is greater than the current
  rank of `inputs`.

  Args:
    inputs: A `Tensor` or `SparseTensor`.
    new_rank: The desired rank of the returned `Tensor` or `SparseTensor`.
    output_collections: Collection to which the outputs will be added.
    scope: Optional scope for `name_scope`.
  Returns:
    A `Tensor` or `SparseTensor` conataining the same values as `inputs`, but
    with innermost dimensions flattened to obtain rank `new_rank`.

  Raises:
    TypeError: `inputs` is not a `Tensor` or `SparseTensor`.
  """
  with ops.name_scope(scope, 'InnerFlatten', [inputs, new_rank]) as sc:
    if isinstance(inputs, sparse_tensor.SparseTensor):
      flattened = _sparse_inner_flatten(inputs, new_rank)
    else:
      inputs = ops.convert_to_tensor(inputs)
      flattened = _dense_inner_flatten(inputs, new_rank)
  return utils.collect_named_outputs(output_collections, sc, flattened)


def _model_variable_getter(getter,
                           name,
                           shape=None,
                           dtype=None,
                           initializer=None,
                           regularizer=None,
                           trainable=True,
                           collections=None,
                           caching_device=None,
                           partitioner=None,
                           rename=None,
                           use_resource=None,
                           **_):
  """Getter that uses model_variable for compatibility with core layers."""
  short_name = name.split('/')[-1]
  if rename and short_name in rename:
    name_components = name.split('/')
    name_components[-1] = rename[short_name]
    name = '/'.join(name_components)
  return variables.model_variable(
      name,
      shape=shape,
      dtype=dtype,
      initializer=initializer,
      regularizer=regularizer,
      collections=collections,
      trainable=trainable,
      caching_device=caching_device,
      partitioner=partitioner,
      custom_getter=getter,
      use_resource=use_resource)


def _build_variable_getter(rename=None):
  """Build a model variable getter that respects scope getter and renames."""

  # VariableScope will nest the getters
  def layer_variable_getter(getter, *args, **kwargs):
    kwargs['rename'] = rename
    return _model_variable_getter(getter, *args, **kwargs)

  return layer_variable_getter


def _add_variable_to_collections(variable, collections_set, collections_name):
  """Adds variable (or all its parts) to all collections with that name."""
  collections = utils.get_variable_collections(collections_set,
                                               collections_name) or []
  variables_list = [variable]
  if isinstance(variable, tf_variables.PartitionedVariable):
    variables_list = [v for v in variable]
  for collection in collections:
    for var in variables_list:
      if var not in ops.get_collection(collection):
        ops.add_to_collection(collection, var)


@add_arg_scope
def fully_connected(inputs,
                    num_outputs,
                    activation_fn=nn.relu,
                    normalizer_fn=None,
                    normalizer_params=None,
                    weights_initializer=initializers.xavier_initializer(),
                    weights_regularizer=None,
                    biases_initializer=init_ops.zeros_initializer(),
                    biases_regularizer=None,
                    reuse=None,
                    variables_collections=None,
                    outputs_collections=None,
                    trainable=True,
                    scope=None):
  """Adds a fully connected layer.

  `fully_connected` creates a variable called `weights`, representing a fully
  connected weight matrix, which is multiplied by the `inputs` to produce a
  `Tensor` of hidden units. If a `normalizer_fn` is provided (such as
  `batch_norm`), it is then applied. Otherwise, if `normalizer_fn` is
  None and a `biases_initializer` is provided then a `biases` variable would be
  created and added the hidden units. Finally, if `activation_fn` is not `None`,
  it is applied to the hidden units as well.

  Note: that if `inputs` have a rank greater than 2, then `inputs` is flattened
  prior to the initial matrix multiply by `weights`.

  Args:
    inputs: A tensor of at least rank 2 and static value for the last dimension;
      i.e. `[batch_size, depth]`, `[None, None, None, channels]`.
    num_outputs: Integer or long, the number of output units in the layer.
    activation_fn: Activation function. The default value is a ReLU function.
      Explicitly set it to None to skip it and maintain a linear activation.
    normalizer_fn: Normalization function to use instead of `biases`. If
      `normalizer_fn` is provided then `biases_initializer` and
      `biases_regularizer` are ignored and `biases` are not created nor added.
      default set to None for no normalizer function
    normalizer_params: Normalization function parameters.
    weights_initializer: An initializer for the weights.
    weights_regularizer: Optional regularizer for the weights.
    biases_initializer: An initializer for the biases. If None skip biases.
    biases_regularizer: Optional regularizer for the biases.
    reuse: Whether or not the layer and its variables should be reused. To be
      able to reuse the layer scope must be given.
    variables_collections: Optional list of collections for all the variables or
      a dictionary containing a different list of collections per variable.
    outputs_collections: Collection to add the outputs.
    trainable: If `True` also add variables to the graph collection
      `GraphKeys.TRAINABLE_VARIABLES` (see tf.Variable).
    scope: Optional scope for variable_scope.

  Returns:
     The tensor variable representing the result of the series of operations.

  Raises:
    ValueError: If x has rank less than 2 or if its last dimension is not set.
  """
  if not isinstance(num_outputs, six.integer_types):
    raise ValueError('num_outputs should be int or long, got %s.' %
                     (num_outputs,))

  layer_variable_getter = _build_variable_getter({
      'bias': 'biases',
      'kernel': 'weights'
  })

  with variable_scope.variable_scope(
      scope,
      'fully_connected', [inputs],
      reuse=reuse,
      custom_getter=layer_variable_getter) as sc:
    inputs = ops.convert_to_tensor(inputs)
    layer = core_layers.Dense(
        units=num_outputs,
        activation=None,
        use_bias=not normalizer_fn and biases_initializer,
        kernel_initializer=weights_initializer,
        bias_initializer=biases_initializer,
        kernel_regularizer=weights_regularizer,
        bias_regularizer=biases_regularizer,
        activity_regularizer=None,
        trainable=trainable,
        name=sc.name,
        dtype=inputs.dtype.base_dtype,
        _scope=sc,
        _reuse=reuse)
    outputs = layer.apply(inputs)

    # Add variables to collections.
    _add_variable_to_collections(layer.kernel, variables_collections, 'weights')
    if layer.bias is not None:
      _add_variable_to_collections(layer.bias, variables_collections, 'biases')

    # Apply normalizer function / layer.
    if normalizer_fn is not None:
      if not normalizer_params:
        normalizer_params = {}
      outputs = normalizer_fn(outputs, **normalizer_params)

    if activation_fn is not None:
      outputs = activation_fn(outputs)

    return utils.collect_named_outputs(outputs_collections, sc.name, outputs)


class GDN(base.Layer):
  """Generalized divisive normalization layer.

  Based on the papers:

    "Density Modeling of Images using a Generalized Normalization
    Transformation"

    Johannes Ballé, Valero Laparra, Eero P. Simoncelli

    https://arxiv.org/abs/1511.06281

    "End-to-end Optimized Image Compression"

    Johannes Ballé, Valero Laparra, Eero P. Simoncelli

    https://arxiv.org/abs/1611.01704

  Implements an activation function that is essentially a multivariate
  generalization of a particular sigmoid-type function:

  ```
  y[i] = x[i] / sqrt(beta[i] + sum_j(gamma[j, i] * x[j]))
  ```

  where `i` and `j` run over channels. This implementation never sums across
  spatial dimensions. It is similar to local response normalization, but much
  more flexible, as `beta` and `gamma` are trainable parameters.

  Arguments:
    inverse: If `False` (default), compute GDN response. If `True`, compute IGDN
      response (one step of fixed point iteration to invert GDN; the division
      is replaced by multiplication).
    beta_min: Lower bound for beta, to prevent numerical error from causing
      square root of zero or negative values.
    gamma_init: The gamma matrix will be initialized as the identity matrix
      multiplied with this value. If set to zero, the layer is effectively
      initialized to the identity operation, since beta is initialized as one.
      A good default setting is somewhere between 0 and 0.5.
    reparam_offset: Offset added to the reparameterization of beta and gamma.
      The reparameterization of beta and gamma as their square roots lets the
      training slow down when their values are close to zero, which is desirable
      as small values in the denominator can lead to a situation where gradient
      noise on beta/gamma leads to extreme amounts of noise in the GDN
      activations. However, without the offset, we would get zero gradients if
      any elements of beta or gamma were exactly zero, and thus the training
      could get stuck. To prevent this, we add this small constant. The default
      value was empirically determined as a good starting point. Making it
      bigger potentially leads to more gradient noise on the activations, making
      it too small may lead to numerical precision issues.
    data_format: Format of input tensor. Currently supports `'channels_first'`
      and `'channels_last'`.
    activity_regularizer: Regularizer function for the output.
    trainable: Boolean, if `True`, also add variables to the graph collection
      `GraphKeys.TRAINABLE_VARIABLES` (see `tf.Variable`).
    name: String, the name of the layer. Layers with the same name will
      share weights, but to avoid mistakes we require `reuse=True` in such
      cases.

  Properties:
    inverse: Boolean, whether GDN is computed (`True`) or IGDN (`False`).
    data_format: Format of input tensor. Currently supports `'channels_first'`
      and `'channels_last'`.
    beta: The beta parameter as defined above (1D `Tensor`).
    gamma: The gamma parameter as defined above (2D `Tensor`).
  """

  def __init__(self,
               inverse=False,
               beta_min=1e-6,
               gamma_init=.1,
               reparam_offset=2**-18,
               data_format='channels_last',
               activity_regularizer=None,
               trainable=True,
               name=None,
               **kwargs):
    super(GDN, self).__init__(
        trainable=trainable,
        name=name,
        activity_regularizer=activity_regularizer,
        **kwargs)
    self.inverse = inverse
    self._beta_min = beta_min
    self._gamma_init = gamma_init
    self._reparam_offset = reparam_offset
    self.data_format = data_format
    self._channel_axis()  # trigger ValueError early
    self.input_spec = base.InputSpec(min_ndim=3, max_ndim=5)

  def _channel_axis(self):
    try:
      return {'channels_first': 1, 'channels_last': -1}[self.data_format]
    except KeyError:
      raise ValueError('Unsupported `data_format` for GDN layer: {}.'.format(
          self.data_format))

  @staticmethod
  def _lower_bound(inputs, bound, name=None):
    """Same as tf.maximum, but with helpful gradient for inputs < bound.

    The gradient is overwritten so that it is passed through if the input is not
    hitting the bound. If it is, only gradients that push `inputs` higher than
    the bound are passed through. No gradients are passed through to the bound.

    Args:
      inputs: input tensor
      bound: lower bound for the input tensor
      name: name for this op

    Returns:
      tf.maximum(inputs, bound)
    """
    with ops.name_scope(name, 'GDNLowerBound', [inputs, bound]) as scope:
      inputs = ops.convert_to_tensor(inputs, name='inputs')
      bound = ops.convert_to_tensor(bound, name='bound')
      with ops.get_default_graph().gradient_override_map({
          'Maximum': 'GDNLowerBound'
      }):
        return math_ops.maximum(inputs, bound, name=scope)

  @staticmethod
  def _lower_bound_grad(op, grad):
    """Gradient for `_lower_bound`.

    Args:
      op: the tensorflow op for which to calculate a gradient
      grad: gradient with respect to the output of the op

    Returns:
      gradients with respect to the inputs of the op
    """
    inputs = op.inputs[0]
    bound = op.inputs[1]
    pass_through_if = math_ops.logical_or(inputs >= bound, grad < 0)
    return [math_ops.cast(pass_through_if, grad.dtype) * grad, None]

  def build(self, input_shape):
    channel_axis = self._channel_axis()
    input_shape = tensor_shape.TensorShape(input_shape)
    num_channels = input_shape[channel_axis].value
    if num_channels is None:
      raise ValueError('The channel dimension of the inputs to `GDN` '
                       'must be defined.')
    self._input_rank = input_shape.ndims
    self.input_spec = base.InputSpec(
        ndim=input_shape.ndims, axes={
            channel_axis: num_channels
        })

    pedestal = array_ops.constant(self._reparam_offset**2, dtype=self.dtype)
    beta_bound = array_ops.constant(
        (self._beta_min + self._reparam_offset**2)**.5, dtype=self.dtype)
    gamma_bound = array_ops.constant(self._reparam_offset, dtype=self.dtype)

    def beta_initializer(shape, dtype=None, partition_info=None):
      del partition_info  # unused
      return math_ops.sqrt(array_ops.ones(shape, dtype=dtype) + pedestal)

    def gamma_initializer(shape, dtype=None, partition_info=None):
      del partition_info  # unused
      assert len(shape) == 2
      assert shape[0] == shape[1]
      eye = linalg_ops.eye(shape[0], dtype=dtype)
      return math_ops.sqrt(self._gamma_init * eye + pedestal)

    beta = self.add_variable(
        'reparam_beta',
        shape=[num_channels],
        initializer=beta_initializer,
        dtype=self.dtype,
        trainable=True)
    beta = self._lower_bound(beta, beta_bound)
    self.beta = math_ops.square(beta) - pedestal

    gamma = self.add_variable(
        'reparam_gamma',
        shape=[num_channels, num_channels],
        initializer=gamma_initializer,
        dtype=self.dtype,
        trainable=True)
    gamma = self._lower_bound(gamma, gamma_bound)
    self.gamma = math_ops.square(gamma) - pedestal

    self.built = True

  def call(self, inputs):
    inputs = ops.convert_to_tensor(inputs, dtype=self.dtype)
    ndim = self._input_rank

    shape = self.gamma.get_shape().as_list()
    gamma = array_ops.reshape(self.gamma, (ndim - 2) * [1] + shape)

    # Compute normalization pool.
    if self.data_format == 'channels_first':
      norm_pool = nn.convolution(
          math_ops.square(inputs),
          gamma,
          'VALID',
          data_format='NC' + 'DHW' [-(ndim - 2):])
      if ndim == 3:
        norm_pool = array_ops.expand_dims(norm_pool, 2)
        norm_pool = nn.bias_add(norm_pool, self.beta, data_format='NCHW')
        norm_pool = array_ops.squeeze(norm_pool, [2])
      elif ndim == 5:
        shape = array_ops.shape(norm_pool)
        norm_pool = array_ops.reshape(norm_pool, shape[:3] + [-1])
        norm_pool = nn.bias_add(norm_pool, self.beta, data_format='NCHW')
        norm_pool = array_ops.reshape(norm_pool, shape)
      else:  # ndim == 4
        norm_pool = nn.bias_add(norm_pool, self.beta, data_format='NCHW')
    else:  # channels_last
      norm_pool = nn.convolution(math_ops.square(inputs), gamma, 'VALID')
      norm_pool = nn.bias_add(norm_pool, self.beta, data_format='NHWC')
    norm_pool = math_ops.sqrt(norm_pool)

    if self.inverse:
      outputs = inputs * norm_pool
    else:
      outputs = inputs / norm_pool
    outputs.set_shape(inputs.get_shape())
    return outputs

  def compute_output_shape(self, input_shape):
    channel_axis = self._channel_axis()
    input_shape = tensor_shape.TensorShape(input_shape)
    if not 3 <= input_shape.ndim <= 5:
      raise ValueError('`input_shape` must be of rank 3 to 5, inclusive.')
    if input_shape[channel_axis].value is None:
      raise ValueError(
          'The channel dimension of `input_shape` must be defined.')
    return input_shape


ops.RegisterGradient('GDNLowerBound')(GDN._lower_bound_grad)  # pylint:disable=protected-access


def gdn(inputs,
        inverse=False,
        beta_min=1e-6,
        gamma_init=.1,
        reparam_offset=2**-18,
        data_format='channels_last',
        activity_regularizer=None,
        trainable=True,
        name=None,
        reuse=None):
  """Functional interface for GDN layer.

  Based on the papers:

    "Density Modeling of Images using a Generalized Normalization
    Transformation"
    Johannes Ballé, Valero Laparra, Eero P. Simoncelli
    https://arxiv.org/abs/1511.06281

    "End-to-end Optimized Image Compression"
    Johannes Ballé, Valero Laparra, Eero P. Simoncelli
    https://arxiv.org/abs/1611.01704

  Implements an activation function that is essentially a multivariate
  generalization of a particular sigmoid-type function:

  ```
  y[i] = x[i] / sqrt(beta[i] + sum_j(gamma[j, i] * x[j]))
  ```

  where `i` and `j` run over channels. This implementation never sums across
  spatial dimensions. It is similar to local response normalization, but much
  more flexible, as `beta` and `gamma` are trainable parameters.

  Args:
    inputs: Tensor input.
    inverse: If `False` (default), compute GDN response. If `True`, compute IGDN
      response (one step of fixed point iteration to invert GDN; the division
      is replaced by multiplication).
    beta_min: Lower bound for beta, to prevent numerical error from causing
      square root of zero or negative values.
    gamma_init: The gamma matrix will be initialized as the identity matrix
      multiplied with this value. If set to zero, the layer is effectively
      initialized to the identity operation, since beta is initialized as one.
      A good default setting is somewhere between 0 and 0.5.
    reparam_offset: Offset added to the reparameterization of beta and gamma.
      The reparameterization of beta and gamma as their square roots lets the
      training slow down when their values are close to zero, which is desirable
      as small values in the denominator can lead to a situation where gradient
      noise on beta/gamma leads to extreme amounts of noise in the GDN
      activations. However, without the offset, we would get zero gradients if
      any elements of beta or gamma were exactly zero, and thus the training
      could get stuck. To prevent this, we add this small constant. The default
      value was empirically determined as a good starting point. Making it
      bigger potentially leads to more gradient noise on the activations, making
      it too small may lead to numerical precision issues.
    data_format: Format of input tensor. Currently supports `'channels_first'`
      and `'channels_last'`.
    activity_regularizer: Regularizer function for the output.
    trainable: Boolean, if `True`, also add variables to the graph collection
      `GraphKeys.TRAINABLE_VARIABLES` (see `tf.Variable`).
    name: String, the name of the layer. Layers with the same name will
      share weights, but to avoid mistakes we require `reuse=True` in such
      cases.
    reuse: Boolean, whether to reuse the weights of a previous layer by the same
      name.

  Returns:
    Output tensor.
  """
  layer = GDN(
      inverse=inverse,
      beta_min=beta_min,
      gamma_init=gamma_init,
      reparam_offset=reparam_offset,
      data_format=data_format,
      activity_regularizer=activity_regularizer,
      trainable=trainable,
      name=name,
      dtype=inputs.dtype.base_dtype,
      _scope=name,
      _reuse=reuse)
  return layer.apply(inputs)


@add_arg_scope
def layer_norm(inputs,
               center=True,
               scale=True,
               activation_fn=None,
               reuse=None,
               variables_collections=None,
               outputs_collections=None,
               trainable=True,
               begin_norm_axis=1,
               begin_params_axis=-1,
               scope=None):
  """Adds a Layer Normalization layer.

  Based on the paper:

    "Layer Normalization"

    Jimmy Lei Ba, Jamie Ryan Kiros, Geoffrey E. Hinton

    https://arxiv.org/abs/1607.06450.

  Can be used as a normalizer function for conv2d and fully_connected.

  Given a tensor `inputs` of rank `R`, moments are calculated and normalization
  is performed over axes `begin_norm_axis ... R - 1`.  Scaling and centering,
  if requested, is performed over axes `begin_params_axis .. R - 1`.

  By default, `begin_norm_axis = 1` and `begin_params_axis = -1`,
  meaning that normalization is performed over all but the first axis
  (the `HWC` if `inputs` is `NHWC`), while the `beta` and `gamma` trainable
  parameters are calculated for the rightmost axis (the `C` if `inputs` is
  `NHWC`).  Scaling and recentering is performed via broadcast of the
  `beta` and `gamma` parameters with the normalized tensor.

  The shapes of `beta` and `gamma` are `inputs.shape[begin_params_axis:]`,
  and this part of the inputs' shape must be fully defined.

  Args:
    inputs: A tensor having rank `R`. The normalization is performed over
      axes `begin_norm_axis ... R - 1` and centering and scaling parameters
      are calculated over `begin_params_axis ... R - 1`.
    center: If True, add offset of `beta` to normalized tensor. If False, `beta`
      is ignored.
    scale: If True, multiply by `gamma`. If False, `gamma` is
      not used. When the next layer is linear (also e.g. `nn.relu`), this can be
      disabled since the scaling can be done by the next layer.
    activation_fn: Activation function, default set to None to skip it and
      maintain a linear activation.
    reuse: Whether or not the layer and its variables should be reused. To be
      able to reuse the layer scope must be given.
    variables_collections: Optional collections for the variables.
    outputs_collections: Collections to add the outputs.
    trainable: If `True` also add variables to the graph collection
      `GraphKeys.TRAINABLE_VARIABLES` (see tf.Variable).
    begin_norm_axis: The first normalization dimension: normalization will be
      performed along dimensions `begin_norm_axis : rank(inputs)`
    begin_params_axis: The first parameter (beta, gamma) dimension: scale
      and centering parameters will have dimensions
      `begin_params_axis : rank(inputs)` and will be broadcast with the
      normalized inputs accordingly.
    scope: Optional scope for `variable_scope`.

  Returns:
    A `Tensor` representing the output of the operation, having the same
    shape and dtype as `inputs`.

  Raises:
    ValueError: If the rank of `inputs` is not known at graph build time,
      or if `inputs.shape[begin_params_axis:]` is not fully defined at
      graph build time.
  """
  with variable_scope.variable_scope(
      scope, 'LayerNorm', [inputs], reuse=reuse) as sc:
    inputs = ops.convert_to_tensor(inputs)
    inputs_shape = inputs.shape
    inputs_rank = inputs_shape.ndims
    if inputs_rank is None:
      raise ValueError('Inputs %s has undefined rank.' % inputs.name)
    dtype = inputs.dtype.base_dtype
    if begin_norm_axis < 0:
      begin_norm_axis = inputs_rank + begin_norm_axis
    if begin_params_axis >= inputs_rank or begin_norm_axis >= inputs_rank:
      raise ValueError('begin_params_axis (%d) and begin_norm_axis (%d) '
                       'must be < rank(inputs) (%d)' %
                       (begin_params_axis, begin_norm_axis, inputs_rank))
    params_shape = inputs_shape[begin_params_axis:]
    if not params_shape.is_fully_defined():
      raise ValueError(
          'Inputs %s: shape(inputs)[%s:] is not fully defined: %s' %
          (inputs.name, begin_params_axis, inputs_shape))
    # Allocate parameters for the beta and gamma of the normalization.
    beta, gamma = None, None
    if center:
      beta_collections = utils.get_variable_collections(variables_collections,
                                                        'beta')
      beta = variables.model_variable(
          'beta',
          shape=params_shape,
          dtype=dtype,
          initializer=init_ops.zeros_initializer(),
          collections=beta_collections,
          trainable=trainable)
    if scale:
      gamma_collections = utils.get_variable_collections(
          variables_collections, 'gamma')
      gamma = variables.model_variable(
          'gamma',
          shape=params_shape,
          dtype=dtype,
          initializer=init_ops.ones_initializer(),
          collections=gamma_collections,
          trainable=trainable)
    # Calculate the moments on the last axis (layer activations).
    norm_axes = list(range(begin_norm_axis, inputs_rank))
    mean, variance = nn.moments(inputs, norm_axes, keep_dims=True)
    # Compute layer normalization using the batch_normalization function.
    variance_epsilon = 1e-12
    outputs = nn.batch_normalization(
        inputs,
        mean,
        variance,
        offset=beta,
        scale=gamma,
        variance_epsilon=variance_epsilon)
    outputs.set_shape(inputs_shape)
    if activation_fn is not None:
      outputs = activation_fn(outputs)
    return utils.collect_named_outputs(outputs_collections, sc.name, outputs)


@add_arg_scope
def max_pool2d(inputs,
               kernel_size,
               stride=2,
               padding='VALID',
               data_format=DATA_FORMAT_NHWC,
               outputs_collections=None,
               scope=None):
  """Adds a 2D Max Pooling op.

  It is assumed that the pooling is done per image but not in batch or channels.

  Args:
    inputs: A 4-D tensor of shape `[batch_size, height, width, channels]` if
      `data_format` is `NHWC`, and `[batch_size, channels, height, width]` if
      `data_format` is `NCHW`.
    kernel_size: A list of length 2: [kernel_height, kernel_width] of the
      pooling kernel over which the op is computed. Can be an int if both
      values are the same.
    stride: A list of length 2: [stride_height, stride_width].
      Can be an int if both strides are the same. Note that presently
      both strides must have the same value.
    padding: The padding method, either 'VALID' or 'SAME'.
    data_format: A string. `NHWC` (default) and `NCHW` are supported.
    outputs_collections: The collections to which the outputs are added.
    scope: Optional scope for name_scope.

  Returns:
    A `Tensor` representing the results of the pooling operation.

  Raises:
    ValueError: If `data_format` is neither `NHWC` nor `NCHW`.
    ValueError: If 'kernel_size' is not a 2-D list
  """
  if data_format not in (DATA_FORMAT_NCHW, DATA_FORMAT_NHWC):
    raise ValueError('data_format has to be either NCHW or NHWC.')
  with ops.name_scope(scope, 'MaxPool2D', [inputs]) as sc:
    inputs = ops.convert_to_tensor(inputs)
    df = ('channels_first'
          if data_format and data_format.startswith('NC') else 'channels_last')
    layer = pooling_layers.MaxPooling2D(
        pool_size=kernel_size,
        strides=stride,
        padding=padding,
        data_format=df,
        _scope=sc)
    outputs = layer.apply(inputs)
    return utils.collect_named_outputs(outputs_collections, sc, outputs)


@add_arg_scope
def max_pool3d(inputs,
               kernel_size,
               stride=2,
               padding='VALID',
               data_format=DATA_FORMAT_NDHWC,
               outputs_collections=None,
               scope=None):
  """Adds a 3D Max Pooling op.

  It is assumed that the pooling is done per image but not in batch or channels.

  Args:
    inputs: A 5-D tensor of shape `[batch_size, depth, height, width, channels]`
      if `data_format` is `NDHWC`, and `[batch_size, channels, depth, height,
      width]` if `data_format` is `NCDHW`.
    kernel_size: A list of length 3: [kernel_depth, kernel_height, kernel_width]
      of the pooling kernel over which the op is computed. Can be an int if both
      values are the same.
    stride: A list of length 3: [stride_depth, stride_height, stride_width].
      Can be an int if both strides are the same. Note that presently
      both strides must have the same value.
    padding: The padding method, either 'VALID' or 'SAME'.
    data_format: A string. `NDHWC` (default) and `NCDHW` are supported.
    outputs_collections: The collections to which the outputs are added.
    scope: Optional scope for name_scope.

  Returns:
    A `Tensor` representing the results of the pooling operation.

  Raises:
    ValueError: If `data_format` is neither `NDHWC` nor `NCDHW`.
    ValueError: If 'kernel_size' is not a 3-D list
  """
  if data_format not in (DATA_FORMAT_NCDHW, DATA_FORMAT_NDHWC):
    raise ValueError('data_format has to be either NCDHW or NDHWC.')
  with ops.name_scope(scope, 'MaxPool3D', [inputs]) as sc:
    inputs = ops.convert_to_tensor(inputs)
    df = ('channels_first'
          if data_format and data_format.startswith('NC') else 'channels_last')
    layer = pooling_layers.MaxPooling3D(
        pool_size=kernel_size,
        strides=stride,
        padding=padding,
        data_format=df,
        _scope=sc)
    outputs = layer.apply(inputs)
    return utils.collect_named_outputs(outputs_collections, sc, outputs)


@add_arg_scope
def pool(inputs,
         kernel_size,
         pooling_type,
         padding='VALID',
         data_format=None,
         dilation_rate=1,
         stride=1,
         outputs_collections=None,
         scope=None):
  # pylint: disable=line-too-long
  """Adds a pooling op.


  Args:
    inputs: Tensor of rank N+2, of shape
      `[batch_size] + input_spatial_shape + [num_channels]` if data_format does
      not start with "NC" (default), or
      `[batch_size, num_channels] + input_spatial_shape` if data_format starts
      with "NC".  Pooling happens over the spatial dimensions only.
    kernel_size: Sequence of N ints >= 1.  Can also be a single integer to
      specify the same value for all spatial dimensions.
    pooling_type: Specifies pooling operation, must be "AVG" or "MAX".
    padding: The padding algorithm, must be "SAME" or "VALID".
    data_format: A string or None.  Specifies whether the channel dimension of
      the `input` and output is the last dimension (default, or if `data_format`
      does not start with "NC"), or the second dimension (if `data_format`
      starts with "NC").  For N=1, the valid values are "NWC" (default) and
      "NCW".  For N=2, the valid values are "NHWC" (default) and "NCHW".
      For N=3, the valid values are "NDHWC" (default) and "NCDHW".
    dilation_rate: Optional.  Dilation rate.  Sequence of N ints >= 1.  Defaults
      to [1]*N.  Can also be a single integer to specify the same value for all
      spatial dimensions.  If any value of dilation_rate is > 1, then all values
      of stride must be 1.
    stride: Optional.  Sequence of N ints >= 1.  Defaults to [1]*N.  Can also be
      a single integer to specify the same value for all spatial dimensions.  If
      any value of stride is > 1, then all values of dilation_rate must be 1.
    outputs_collections: The collections to which the outputs are added.
    scope: Optional scope for name_scope.

  Returns:
    A `Tensor` representing the results of the pooling operation.

  Raises:
    ValueError: If arguments are invalid.

  """
  # pylint: enable=line-too-long
  with ops.name_scope(scope, '%s_pool' % (pooling_type.lower()),
                      [inputs]) as sc:
    inputs = ops.convert_to_tensor(inputs)
    input_rank = inputs.get_shape().ndims
    if input_rank is None:
      raise ValueError('Rank of inputs must be known')
    if input_rank < 3:
      raise ValueError('Rank of inputs must be >= 3')
    num_spatial_dims = input_rank - 2
    output = nn.pool(
        input=inputs,
        window_shape=utils.n_positive_integers(num_spatial_dims, kernel_size),
        pooling_type=pooling_type,
        padding=padding,
        data_format=data_format,
        dilation_rate=utils.n_positive_integers(num_spatial_dims,
                                                dilation_rate),
        strides=utils.n_positive_integers(num_spatial_dims, stride),
        name=sc)
    return utils.collect_named_outputs(outputs_collections, sc, output)


@add_arg_scope
def one_hot_encoding(labels,
                     num_classes,
                     on_value=1.0,
                     off_value=0.0,
                     outputs_collections=None,
                     scope=None):
  """Transform numeric labels into onehot_labels using `tf.one_hot`.

  Args:
    labels: [batch_size] target labels.
    num_classes: Total number of classes.
    on_value: A scalar defining the on-value.
    off_value: A scalar defining the off-value.
    outputs_collections: Collection to add the outputs.
    scope: Optional scope for name_scope.

  Returns:
    One-hot encoding of the labels.
  """
  with ops.name_scope(scope, 'OneHotEncoding', [labels, num_classes]) as sc:
    labels = ops.convert_to_tensor(labels)
    if labels.dtype == dtypes.int32:
      labels = standard_ops.to_int64(labels)
    outputs = standard_ops.one_hot(
        labels, num_classes, on_value=on_value, off_value=off_value)
    return utils.collect_named_outputs(outputs_collections, sc, outputs)


def _apply_activation(y, activation_fn, output_collections):
  if activation_fn is not None:
    y = activation_fn(y)
  ops.add_to_collections(
      list(output_collections or []) + [ops.GraphKeys.ACTIVATIONS], y)
  return y


def repeat(inputs, repetitions, layer, *args, **kwargs):
  """Applies the same layer with the same arguments repeatedly.

  ```python
    y = repeat(x, 3, conv2d, 64, [3, 3], scope='conv1')
    # It is equivalent to:

    x = conv2d(x, 64, [3, 3], scope='conv1/conv1_1')
    x = conv2d(x, 64, [3, 3], scope='conv1/conv1_2')
    y = conv2d(x, 64, [3, 3], scope='conv1/conv1_3')
  ```

  If the `scope` argument is not given in `kwargs`, it is set to
  `layer.__name__`, or `layer.func.__name__` (for `functools.partial`
  objects). If neither `__name__` nor `func.__name__` is available, the
  layers are called with `scope='stack'`.

  Args:
    inputs: A `Tensor` suitable for layer.
    repetitions: Int, number of repetitions.
    layer: A layer with arguments `(inputs, *args, **kwargs)`
    *args: Extra args for the layer.
    **kwargs: Extra kwargs for the layer.

  Returns:
    A tensor result of applying the layer, repetitions times.
  Raises:
    ValueError: If the op is unknown or wrong.
  """
  scope = kwargs.pop('scope', None)
  with variable_scope.variable_scope(scope, 'Repeat', [inputs]):
    inputs = ops.convert_to_tensor(inputs)
    if scope is None:
      if hasattr(layer, '__name__'):
        scope = layer.__name__
      elif hasattr(layer, 'func') and hasattr(layer.func, '__name__'):
        scope = layer.func.__name__  # In case layer is a functools.partial.
      else:
        scope = 'repeat'
    outputs = inputs
    for i in range(repetitions):
      kwargs['scope'] = scope + '_' + str(i + 1)
      outputs = layer(outputs, *args, **kwargs)
    return outputs


def _scale_gradient_shape(op):
  """Shape helper function for scale_gradient function below."""
  return [op.inputs[0].shape]


def _scale_gradient_grad(op, grad):
  """Python gradient helper function for scale_gradient function below."""
  return [grad * op.inputs[1], None]


@function.Defun(
    python_grad_func=_scale_gradient_grad, shape_func=_scale_gradient_shape)
def scale_gradient(inputs, gradient_multiplier):
  """Identity operation, but with the gradient multiplied by a tensor.

  The TensorFlow gradient system will compute the gradient with respect to
  `inputs` as the product of the gradient with respect to the `output`
  multiplied by a specified `gradient_multiplier` tensor.  If
  `gradient_multiplier` is equal to 1, then this results in the true gradient.
  Otherwise, it results in a scaled gradient.

  This can be useful for adjusting the relative learning rate of different
  parameter tensors when performing gradient descent, and because this rescaling
  can be inserted at arbitrary locations within a graph, is often more
  convenient to apply than simply rescaling the final computed gradients.

  Args:
    inputs: Tensor to be output.
    gradient_multiplier: Tensor by which to multiply the gradient with respect
      to `output` to compute the gradient with respect to `inputs`.  Its shape
      must be broadcastable to the shape of `inputs`.

  Returns:
    output Tensor, equal to `inputs`.
  """
  # gradient_multiplier is implicitly saved by decorator, and only used for
  # gradient computation.
  del gradient_multiplier

  return inputs


@add_arg_scope
def separable_convolution2d(
    inputs,
    num_outputs,
    kernel_size,
    depth_multiplier,
    stride=1,
    padding='SAME',
    data_format=DATA_FORMAT_NHWC,
    rate=1,
    activation_fn=nn.relu,
    normalizer_fn=None,
    normalizer_params=None,
    weights_initializer=initializers.xavier_initializer(),
    weights_regularizer=None,
    biases_initializer=init_ops.zeros_initializer(),
    biases_regularizer=None,
    reuse=None,
    variables_collections=None,
    outputs_collections=None,
    trainable=True,
    scope=None):
  """Adds a depth-separable 2D convolution with optional batch_norm layer.

  This op first performs a depthwise convolution that acts separately on
  channels, creating a variable called `depthwise_weights`. If `num_outputs`
  is not None, it adds a pointwise convolution that mixes channels, creating a
  variable called `pointwise_weights`. Then, if `normalizer_fn` is None,
  it adds bias to the result, creating a variable called 'biases', otherwise,
  the `normalizer_fn` is applied. It finally applies an activation function
  to produce the end result.

  Args:
    inputs: A tensor of size [batch_size, height, width, channels].
    num_outputs: The number of pointwise convolution output filters. If is
      None, then we skip the pointwise convolution stage.
    kernel_size: A list of length 2: [kernel_height, kernel_width] of
      of the filters. Can be an int if both values are the same.
    depth_multiplier: The number of depthwise convolution output channels for
      each input channel. The total number of depthwise convolution output
      channels will be equal to `num_filters_in * depth_multiplier`.
    stride: A list of length 2: [stride_height, stride_width], specifying the
      depthwise convolution stride. Can be an int if both strides are the same.
    padding: One of 'VALID' or 'SAME'.
    data_format: A string. `NHWC` (default) and `NCHW` are supported.
    rate: A list of length 2: [rate_height, rate_width], specifying the dilation
      rates for atrous convolution. Can be an int if both rates are the same.
      If any value is larger than one, then both stride values need to be one.
    activation_fn: Activation function. The default value is a ReLU function.
      Explicitly set it to None to skip it and maintain a linear activation.
    normalizer_fn: Normalization function to use instead of `biases`. If
      `normalizer_fn` is provided then `biases_initializer` and
      `biases_regularizer` are ignored and `biases` are not created nor added.
      default set to None for no normalizer function
    normalizer_params: Normalization function parameters.
    weights_initializer: An initializer for the weights.
    weights_regularizer: Optional regularizer for the weights.
    biases_initializer: An initializer for the biases. If None skip biases.
    biases_regularizer: Optional regularizer for the biases.
    reuse: Whether or not the layer and its variables should be reused. To be
      able to reuse the layer scope must be given.
    variables_collections: Optional list of collections for all the variables or
      a dictionary containing a different list of collection per variable.
    outputs_collections: Collection to add the outputs.
    trainable: Whether or not the variables should be trainable or not.
    scope: Optional scope for variable_scope.

  Returns:
    A `Tensor` representing the output of the operation.
  Raises:
    ValueError: If `data_format` is invalid.
  """
  if data_format not in (DATA_FORMAT_NCHW, DATA_FORMAT_NHWC):
    raise ValueError('data_format has to be either NCHW or NHWC.')
  layer_variable_getter = _build_variable_getter({
      'bias': 'biases',
      'depthwise_kernel': 'depthwise_weights',
      'pointwise_kernel': 'pointwise_weights'
  })

  with variable_scope.variable_scope(
      scope,
      'SeparableConv2d', [inputs],
      reuse=reuse,
      custom_getter=layer_variable_getter) as sc:
    inputs = ops.convert_to_tensor(inputs)

    df = ('channels_first'
          if data_format and data_format.startswith('NC') else 'channels_last')
    if num_outputs is not None:
      # Apply separable conv using the SeparableConvolution2D layer.
      layer = convolutional_layers.SeparableConvolution2D(
          filters=num_outputs,
          kernel_size=kernel_size,
          strides=stride,
          padding=padding,
          data_format=df,
          dilation_rate=utils.two_element_tuple(rate),
          activation=None,
          depth_multiplier=depth_multiplier,
          use_bias=not normalizer_fn and biases_initializer,
          depthwise_initializer=weights_initializer,
          pointwise_initializer=weights_initializer,
          bias_initializer=biases_initializer,
          depthwise_regularizer=weights_regularizer,
          pointwise_regularizer=weights_regularizer,
          bias_regularizer=biases_regularizer,
          activity_regularizer=None,
          trainable=trainable,
          name=sc.name,
          dtype=inputs.dtype.base_dtype,
          _scope=sc,
          _reuse=reuse)
      outputs = layer.apply(inputs)

      # Add variables to collections.
      _add_variable_to_collections(layer.depthwise_kernel,
                                   variables_collections, 'weights')
      _add_variable_to_collections(layer.pointwise_kernel,
                                   variables_collections, 'weights')
      if layer.bias is not None:
        _add_variable_to_collections(layer.bias, variables_collections,
                                     'biases')

      if normalizer_fn is not None:
        normalizer_params = normalizer_params or {}
        outputs = normalizer_fn(outputs, **normalizer_params)
    else:
      # Actually apply depthwise conv instead of separable conv.
      dtype = inputs.dtype.base_dtype
      kernel_h, kernel_w = utils.two_element_tuple(kernel_size)
      stride_h, stride_w = utils.two_element_tuple(stride)
      num_filters_in = utils.channel_dimension(
          inputs.get_shape(), df, min_rank=4)
      weights_collections = utils.get_variable_collections(
          variables_collections, 'weights')

      depthwise_shape = [kernel_h, kernel_w, num_filters_in, depth_multiplier]
      depthwise_weights = variables.model_variable(
          'depthwise_weights',
          shape=depthwise_shape,
          dtype=dtype,
          initializer=weights_initializer,
          regularizer=weights_regularizer,
          trainable=trainable,
          collections=weights_collections)
      strides = [1, 1, stride_h,
                 stride_w] if data_format.startswith('NC') else [
                     1, stride_h, stride_w, 1
                 ]

      outputs = nn.depthwise_conv2d(
          inputs,
          depthwise_weights,
          strides,
          padding,
          rate=utils.two_element_tuple(rate),
          data_format=data_format)
      num_outputs = depth_multiplier * num_filters_in

      if normalizer_fn is not None:
        normalizer_params = normalizer_params or {}
        outputs = normalizer_fn(outputs, **normalizer_params)
      else:
        if biases_initializer is not None:
          biases_collections = utils.get_variable_collections(
              variables_collections, 'biases')
          biases = variables.model_variable(
              'biases',
              shape=[
                  num_outputs,
              ],
              dtype=dtype,
              initializer=biases_initializer,
              regularizer=biases_regularizer,
              trainable=trainable,
              collections=biases_collections)
          outputs = nn.bias_add(outputs, biases, data_format=data_format)

    if activation_fn is not None:
      outputs = activation_fn(outputs)
    return utils.collect_named_outputs(outputs_collections, sc.name, outputs)


@add_arg_scope
def softmax(logits, scope=None):
  """Performs softmax on Nth dimension of N-dimensional logit tensor.

  For two-dimensional logits this reduces to tf.nn.softmax. The N-th dimension
  needs to have a specified number of elements (number of classes).

  Args:
    logits: N-dimensional `Tensor` with logits, where N > 1.
    scope: Optional scope for variable_scope.

  Returns:
    A `Tensor` with same shape and type as logits.
  """
  # TODO(jrru): Add axis argument which defaults to last dimension.
  with variable_scope.variable_scope(scope, 'softmax', [logits]):
    num_logits = utils.last_dimension(logits.get_shape(), min_rank=2)
    logits_2d = array_ops.reshape(logits, [-1, num_logits])
    predictions = nn.softmax(logits_2d)
    predictions = array_ops.reshape(predictions, array_ops.shape(logits))
    if context.in_graph_mode():
      predictions.set_shape(logits.get_shape())
    return predictions


@add_arg_scope
def spatial_softmax(features,
                    temperature=None,
                    name=None,
                    variables_collections=None,
                    trainable=True,
                    data_format='NHWC'):
  """Computes the spatial softmax of a convolutional feature map.

  First computes the softmax over the spatial extent of each channel of a
  convolutional feature map. Then computes the expected 2D position of the
  points of maximal activation for each channel, resulting in a set of
  feature keypoints [x1, y1, ... xN, yN] for all N channels.

  Read more here:
  "Learning visual feature spaces for robotic manipulation with
  deep spatial autoencoders." Finn et al., http://arxiv.org/abs/1509.06113.

  Args:
    features: A `Tensor` of size [batch_size, W, H, num_channels]; the
      convolutional feature map.
    temperature: Softmax temperature (optional). If None, a learnable
      temperature is created.
    name: A name for this operation (optional).
    variables_collections: Collections for the temperature variable.
    trainable: If `True` also add variables to the graph collection
      `GraphKeys.TRAINABLE_VARIABLES` (see `tf.Variable`).
    data_format: A string. `NHWC` (default) and `NCHW` are supported.
  Returns:
    feature_keypoints: A `Tensor` with size [batch_size, num_channels * 2];
      the expected 2D locations of each channel's feature keypoint (normalized
      to the range (-1,1)). The inner dimension is arranged as
      [x1, y1, ... xN, yN].
  Raises:
    ValueError: If unexpected data_format specified.
    ValueError: If num_channels dimension is unspecified.
  """
  with variable_scope.variable_scope(name, 'spatial_softmax'):
    shape = array_ops.shape(features)
    static_shape = features.shape
    if data_format == DATA_FORMAT_NHWC:
      height, width, num_channels = shape[1], shape[2], static_shape[3]
    elif data_format == DATA_FORMAT_NCHW:
      num_channels, height, width = static_shape[1], shape[2], shape[3]
    else:
      raise ValueError('data_format has to be either NCHW or NHWC.')
    if num_channels.value is None:
      raise ValueError('The num_channels dimension of the inputs to '
                       '`spatial_softmax` should be defined. Found `None`.')

    with ops.name_scope('spatial_softmax_op', 'spatial_softmax_op', [features]):
      # Create tensors for x and y coordinate values, scaled to range [-1, 1].
      pos_x, pos_y = array_ops.meshgrid(
          math_ops.lin_space(-1., 1., num=height),
          math_ops.lin_space(-1., 1., num=width),
          indexing='ij')
      pos_x = array_ops.reshape(pos_x, [height * width])
      pos_y = array_ops.reshape(pos_y, [height * width])

      if temperature is None:
        temp_initializer = init_ops.ones_initializer()
      else:
        temp_initializer = init_ops.constant_initializer(temperature)

      if not trainable:
        temp_collections = None
      else:
        temp_collections = utils.get_variable_collections(
            variables_collections, 'temperature')

      temperature = variables.model_variable(
          'temperature',
          shape=(),
          dtype=dtypes.float32,
          initializer=temp_initializer,
          collections=temp_collections,
          trainable=trainable)
      if data_format == 'NCHW':
        features = array_ops.reshape(features, [-1, height * width])
      else:
        features = array_ops.reshape(
            array_ops.transpose(features, [0, 3, 1, 2]), [-1, height * width])

      softmax_attention = nn.softmax(features / temperature)
      expected_x = math_ops.reduce_sum(
          pos_x * softmax_attention, [1], keep_dims=True)
      expected_y = math_ops.reduce_sum(
          pos_y * softmax_attention, [1], keep_dims=True)
      expected_xy = array_ops.concat([expected_x, expected_y], 1)
      feature_keypoints = array_ops.reshape(expected_xy,
                                            [-1, num_channels.value * 2])
      feature_keypoints.set_shape([None, num_channels.value * 2])
  return feature_keypoints


def stack(inputs, layer, stack_args, **kwargs):
  """Builds a stack of layers by applying layer repeatedly using stack_args.

  `stack` allows you to repeatedly apply the same operation with different
  arguments `stack_args[i]`. For each application of the layer, `stack` creates
  a new scope appended with an increasing number. For example:

  ```python
    y = stack(x, fully_connected, [32, 64, 128], scope='fc')
    # It is equivalent to:

    x = fully_connected(x, 32, scope='fc/fc_1')
    x = fully_connected(x, 64, scope='fc/fc_2')
    y = fully_connected(x, 128, scope='fc/fc_3')
  ```

  If the `scope` argument is not given in `kwargs`, it is set to
  `layer.__name__`, or `layer.func.__name__` (for `functools.partial`
  objects). If neither `__name__` nor `func.__name__` is available, the
  layers are called with `scope='stack'`.

  Args:
    inputs: A `Tensor` suitable for layer.
    layer: A layer with arguments `(inputs, *args, **kwargs)`
    stack_args: A list/tuple of parameters for each call of layer.
    **kwargs: Extra kwargs for the layer.

  Returns:
    A `Tensor` result of applying the stacked layers.

  Raises:
    ValueError: If the op is unknown or wrong.
  """
  scope = kwargs.pop('scope', None)
  if not isinstance(stack_args, (list, tuple)):
    raise ValueError('stack_args need to be a list or tuple')
  with variable_scope.variable_scope(scope, 'Stack', [inputs]):
    inputs = ops.convert_to_tensor(inputs)
    if scope is None:
      if hasattr(layer, '__name__'):
        scope = layer.__name__
      elif hasattr(layer, 'func') and hasattr(layer.func, '__name__'):
        scope = layer.func.__name__  # In case layer is a functools.partial.
      else:
        scope = 'stack'
    outputs = inputs
    for i in range(len(stack_args)):
      kwargs['scope'] = scope + '_' + str(i + 1)
      layer_args = stack_args[i]
      if not isinstance(layer_args, (list, tuple)):
        layer_args = [layer_args]
      outputs = layer(outputs, *layer_args, **kwargs)
    return outputs


@add_arg_scope
def unit_norm(inputs, dim, epsilon=1e-7, scope=None):
  """Normalizes the given input across the specified dimension to unit length.

  Note that the rank of `input` must be known.

  Args:
    inputs: A `Tensor` of arbitrary size.
    dim: The dimension along which the input is normalized.
    epsilon: A small value to add to the inputs to avoid dividing by zero.
    scope: Optional scope for variable_scope.

  Returns:
    The normalized `Tensor`.

  Raises:
    ValueError: If dim is smaller than the number of dimensions in 'inputs'.
  """
  with variable_scope.variable_scope(scope, 'UnitNorm', [inputs]):
    if not inputs.get_shape():
      raise ValueError('The input rank must be known.')
    input_rank = len(inputs.get_shape().as_list())
    if dim < 0 or dim >= input_rank:
      raise ValueError('dim must be positive but smaller than the input rank.')

    lengths = math_ops.sqrt(
        epsilon + math_ops.reduce_sum(math_ops.square(inputs), dim, True))
    multiples = []
    if dim > 0:
      multiples.append(array_ops.ones([dim], dtypes.int32))
    multiples.append(
        array_ops.strided_slice(array_ops.shape(inputs), [dim], [dim + 1]))
    if dim < (input_rank - 1):
      multiples.append(array_ops.ones([input_rank - 1 - dim], dtypes.int32))
    multiples = array_ops.concat(multiples, 0)
    return math_ops.div(inputs, array_ops.tile(lengths, multiples))


def poincare_normalize(x, axis=1, epsilon=1e-5, name=None):
  """Project into the Poincare ball with norm <= 1.0 - epsilon.

  https://en.wikipedia.org/wiki/Poincare_ball_model

  Used in
  Poincare Embeddings for Learning Hierarchical Representations
  Maximilian Nickel, Douwe Kiela
  https://arxiv.org/pdf/1705.08039.pdf

  For a 1-D tensor with `axis = 0`, computes

                (x * (1 - epsilon)) / ||x||     if ||x|| > 1 - epsilon
      output =
                 x                              otherwise

  For `x` with more dimensions, independently normalizes each 1-D slice along
  dimension `axis`.

  Args:
    x: A `Tensor`.
    axis: Axis along which to normalize.  A scalar or a vector of
      integers.
    epsilon: A small deviation from the edge of the unit sphere for numerical
      stability.
    name: A name for this operation (optional).

  Returns:
    A `Tensor` with the same shape as `x`.
  """
  with ops.name_scope(name, 'poincare_normalize', [x]) as name:
    x = ops.convert_to_tensor(x, name='x')
    square_sum = math_ops.reduce_sum(math_ops.square(x), axis, keep_dims=True)
    x_inv_norm = math_ops.rsqrt(square_sum)
    x_inv_norm = math_ops.minimum((1. - epsilon) * x_inv_norm, 1.)
    return math_ops.multiply(x, x_inv_norm, name=name)


def legacy_fully_connected(x,
                           num_output_units,
                           activation_fn=None,
                           weight_init=initializers.xavier_initializer(),
                           bias_init=init_ops.zeros_initializer(),
                           name=None,
                           weight_collections=(ops.GraphKeys.WEIGHTS,),
                           bias_collections=(ops.GraphKeys.BIASES,),
                           output_collections=(ops.GraphKeys.ACTIVATIONS,),
                           trainable=True,
                           weight_regularizer=None,
                           bias_regularizer=None):
  # pylint: disable=anomalous-backslash-in-string
  r"""Adds the parameters for a fully connected layer and returns the output.

  A fully connected layer is generally defined as a matrix multiply:
  `y = f(w * x + b)` where `f` is given by `activation_fn`. If
  `activation_fn` is `None`, the result of `y = w * x + b` is
  returned.

  If `x` has shape [\\\(\\text{dim}_0, \\text{dim}_1, ..., \\text{dim}_n\\\)]
  with more than 2 dimensions (\\\(n > 1\\\)), then we repeat the matrix
  multiply along the first dimensions. The result r is a tensor of shape
  [\\\(\\text{dim}_0, ..., \\text{dim}_{n-1},\\\) `num_output_units`],
  where \\\( r_{i_0, ..., i_{n-1}, k} =
  \\sum_{0 \\leq j < \\text{dim}_n} x_{i_0, ... i_{n-1}, j} \cdot w_{j, k}\\\).
  This is accomplished by reshaping `x` to 2-D
  [\\\(\\text{dim}_0 \\cdot ... \\cdot \\text{dim}_{n-1}, \\text{dim}_n\\\)]
  before the matrix multiply and afterwards reshaping it to
  [\\\(\\text{dim}_0, ..., \\text{dim}_{n-1},\\\) `num_output_units`].

  This op creates `w` and optionally `b`. Bias (`b`) can be disabled by setting
  `bias_init` to `None`.

  The variable creation is compatible with `tf.variable_scope` and so can be
  reused with `tf.variable_scope` or `tf.make_template`.

  Most of the details of variable creation can be controlled by specifying the
  initializers (`weight_init` and `bias_init`) and in which collections to place
  the created variables (`weight_collections` and `bias_collections`; note that
  the variables are always added to the `VARIABLES` collection). The output of
  the layer can be placed in custom collections using `output_collections`.
  The collections arguments default to `WEIGHTS`, `BIASES` and `ACTIVATIONS`,
  respectively.

  A per layer regularization can be specified by setting `weight_regularizer`
  and `bias_regularizer`, which are applied to the weights and biases
  respectively, and whose output is added to the `REGULARIZATION_LOSSES`
  collection.

  Args:
    x: The input `Tensor`.
    num_output_units: The size of the output.
    activation_fn: Activation function, default set to None to skip it and
      maintain a linear activation.
    weight_init: An optional weight initialization, defaults to
      `xavier_initializer`.
    bias_init: An initializer for the bias, defaults to 0. Set to `None` in
      order to disable bias.
    name: The name for this operation is used to name operations and to find
      variables. If specified it must be unique for this scope, otherwise a
      unique name starting with "fully_connected" will be created.  See
      `tf.variable_scope` for details.
    weight_collections: List of graph collections to which weights are added.
    bias_collections: List of graph collections to which biases are added.
    output_collections: List of graph collections to which outputs are added.
    trainable: If `True` also add variables to the graph collection
      `GraphKeys.TRAINABLE_VARIABLES` (see tf.Variable).
    weight_regularizer: A regularizer like the result of
      `l1_regularizer` or `l2_regularizer`. Used for weights.
    bias_regularizer: A regularizer like the result of
      `l1_regularizer` or `l2_regularizer`. Used for biases.

  Returns:
    The output of the fully connected layer.

  Raises:
    ValueError: If x has rank less than 2 or if its last dimension is not set.
  """
  with variable_scope.variable_scope(name, 'fully_connected', [x]):
    x = ops.convert_to_tensor(x)
    dims = x.get_shape().dims
    if dims is None:
      raise ValueError('dims of x must be known but is None')
    if len(dims) < 2:
      raise ValueError('rank of x must be at least 2 not: %d' % len(dims))
    num_input_units = dims[-1].value
    if num_input_units is None:
      raise ValueError('last dimension of x must be known but is None')
    dtype = x.dtype.base_dtype

    weight_collections = set(
        list(weight_collections or []) + [ops.GraphKeys.GLOBAL_VARIABLES])
    w = variable_scope.get_variable(
        'weights',
        shape=[num_input_units, num_output_units],
        dtype=dtype,
        initializer=weight_init,
        collections=weight_collections,
        regularizer=weight_regularizer,
        trainable=trainable)
    x_2_dim = x if len(dims) <= 2 else array_ops.reshape(
        x, [-1, num_input_units])
    y = standard_ops.matmul(x_2_dim, w)

    if bias_init is not None:
      bias_collections = set(
          list(bias_collections or []) + [ops.GraphKeys.GLOBAL_VARIABLES])
      b = variable_scope.get_variable(
          'bias',
          shape=[num_output_units],
          dtype=dtype,
          initializer=bias_init,
          collections=bias_collections,
          regularizer=bias_regularizer,
          trainable=trainable)

      y = nn.bias_add(y, b)

    if len(dims) > 2:
      out_shape = array_ops.unstack(array_ops.shape(x))
      out_shape[-1] = num_output_units

      y = array_ops.reshape(y, array_ops.stack(out_shape))

      static_shape = x.get_shape().as_list()
      static_shape[-1] = num_output_units
      y.set_shape(static_shape)

    return _apply_activation(y, activation_fn, output_collections)


# TODO(eiderm): Verify and fix autocomplete in colab (also relu6).
# Simple aliases which remove the activation_fn parameter.
elu = functools.partial(fully_connected, activation_fn=nn.elu)
legacy_relu = functools.partial(legacy_fully_connected, activation_fn=nn.relu)
legacy_linear = functools.partial(legacy_fully_connected, activation_fn=None)
relu = functools.partial(fully_connected, activation_fn=nn.relu)
relu6 = functools.partial(fully_connected, activation_fn=nn.relu6)
linear = functools.partial(fully_connected, activation_fn=None)

# Simple alias.
conv2d = convolution2d
conv3d = convolution3d
conv2d_transpose = convolution2d_transpose
conv3d_transpose = convolution3d_transpose
conv2d_in_plane = convolution2d_in_plane
separable_conv2d = separable_convolution2d<|MERGE_RESOLUTION|>--- conflicted
+++ resolved
@@ -59,22 +59,12 @@
     'avg_pool2d', 'avg_pool3d', 'batch_norm', 'bias_add', 'conv2d', 'conv3d',
     'conv2d_in_plane', 'conv2d_transpose', 'conv3d_transpose', 'convolution',
     'convolution2d', 'convolution2d_in_plane', 'convolution2d_transpose',
-<<<<<<< HEAD
-    'convolution3d', 'convolution3d_transpose', 'dense_to_sparse',
-    'dropout', 'elu', 'flatten', 'fully_connected', 'GDN', 'gdn', 'layer_norm',
-    'linear', 'pool', 'max_pool2d', 'max_pool3d', 'one_hot_encoding', 'relu',
-    'relu6', 'repeat', 'scale_gradient', 'separable_conv2d',
-    'separable_convolution2d', 'softmax', 'spatial_softmax', 'stack',
-    'unit_norm', 'legacy_fully_connected', 'legacy_linear', 'legacy_relu',
-    'maxout'
-=======
     'convolution3d', 'convolution3d_transpose', 'dense_to_sparse', 'dropout',
     'elu', 'flatten', 'fully_connected', 'GDN', 'gdn', 'layer_norm', 'linear',
     'pool', 'max_pool2d', 'max_pool3d', 'one_hot_encoding', 'relu', 'relu6',
     'repeat', 'scale_gradient', 'separable_conv2d', 'separable_convolution2d',
     'softmax', 'spatial_softmax', 'stack', 'unit_norm',
     'legacy_fully_connected', 'legacy_linear', 'legacy_relu', 'maxout'
->>>>>>> 78e4ed15
 ]
 
 DATA_FORMAT_NCHW = 'NCHW'
@@ -1424,20 +1414,11 @@
      outputs_collections: Collection to add the outputs.
      scope: Optional scope for name_scope.
   """
-<<<<<<< HEAD
-  with variable_scope.variable_scope(
-      scope, 'dense_to_sparse', [tensor]) as sc:
-    tensor = ops.convert_to_tensor(tensor)
-    indices = array_ops.where(
-        math_ops.not_equal(
-            tensor, constant_op.constant(eos_token, tensor.dtype)))
-=======
   with variable_scope.variable_scope(scope, 'dense_to_sparse', [tensor]) as sc:
     tensor = ops.convert_to_tensor(tensor)
     indices = array_ops.where(
         math_ops.not_equal(tensor, constant_op.constant(eos_token,
                                                         tensor.dtype)))
->>>>>>> 78e4ed15
     values = array_ops.gather_nd(tensor, indices)
     shape = array_ops.shape(tensor, out_type=dtypes.int64)
     outputs = sparse_tensor.SparseTensor(indices, values, shape)
