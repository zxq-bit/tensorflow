# Copyright 2017 The TensorFlow Authors. All Rights Reserved.
#
# Licensed under the Apache License, Version 2.0 (the "License");
# you may not use this file except in compliance with the License.
# You may obtain a copy of the License at
#
#     http://www.apache.org/licenses/LICENSE-2.0
#
# Unless required by applicable law or agreed to in writing, software
# distributed under the License is distributed on an "AS IS" BASIS,
# WITHOUT WARRANTIES OR CONDITIONS OF ANY KIND, either express or implied.
# See the License for the specific language governing permissions and
# limitations under the License.
# ==============================================================================
from __future__ import absolute_import
from __future__ import division
from __future__ import print_function

import tempfile

import six

from tensorflow.contrib.summary import summary_ops
from tensorflow.contrib.summary import summary_test_util
from tensorflow.core.framework import graph_pb2
from tensorflow.core.framework import node_def_pb2
from tensorflow.python.eager import function
from tensorflow.python.eager import test
from tensorflow.python.framework import dtypes
from tensorflow.python.framework import errors
from tensorflow.python.framework import test_util
from tensorflow.python.ops import array_ops
from tensorflow.python.ops import state_ops
from tensorflow.python.platform import gfile
from tensorflow.python.training import training_util

get_all = summary_test_util.get_all
get_one = summary_test_util.get_one


class TargetTest(test_util.TensorFlowTestCase):

  def testInvalidDirectory(self):
    logdir = '/tmp/apath/that/doesnt/exist'
    self.assertFalse(gfile.Exists(logdir))
    with self.assertRaises(errors.NotFoundError):
      summary_ops.create_summary_file_writer(logdir, max_queue=0, name='t0')

  def testShouldRecordSummary(self):
    self.assertFalse(summary_ops.should_record_summaries())
    with summary_ops.always_record_summaries():
      self.assertTrue(summary_ops.should_record_summaries())

  def testSummaryOps(self):
    training_util.get_or_create_global_step()
    logdir = tempfile.mkdtemp()
    with summary_ops.create_summary_file_writer(
        logdir, max_queue=0,
        name='t0').as_default(), summary_ops.always_record_summaries():
      summary_ops.generic('tensor', 1, '')
      summary_ops.scalar('scalar', 2.0)
      summary_ops.histogram('histogram', [1.0])
      summary_ops.image('image', [[[[1.0]]]])
      summary_ops.audio('audio', [[1.0]], 1.0, 1)
      # The working condition of the ops is tested in the C++ test so we just
      # test here that we're calling them correctly.
      self.assertTrue(gfile.Exists(logdir))

  def testDefunSummarys(self):
    training_util.get_or_create_global_step()
    logdir = tempfile.mkdtemp()
    with summary_ops.create_summary_file_writer(
        logdir, max_queue=0,
        name='t1').as_default(), summary_ops.always_record_summaries():

      @function.defun
      def write():
        summary_ops.scalar('scalar', 2.0)

      write()
      events = summary_test_util.events_from_logdir(logdir)
      self.assertEqual(len(events), 2)
      self.assertEqual(events[1].summary.value[0].simple_value, 2.0)

  def testSummaryName(self):
    training_util.get_or_create_global_step()
    logdir = tempfile.mkdtemp()
    with summary_ops.create_summary_file_writer(
        logdir, max_queue=0,
        name='t2').as_default(), summary_ops.always_record_summaries():

      summary_ops.scalar('scalar', 2.0)

      events = summary_test_util.events_from_logdir(logdir)
      self.assertEqual(len(events), 2)
      self.assertEqual(events[1].summary.value[0].tag, 'scalar')

  def testSummaryGlobalStep(self):
    step = training_util.get_or_create_global_step()
    logdir = tempfile.mkdtemp()
    with summary_ops.create_summary_file_writer(
        logdir, max_queue=0,
        name='t2').as_default(), summary_ops.always_record_summaries():

      summary_ops.scalar('scalar', 2.0, step=step)

      events = summary_test_util.events_from_logdir(logdir)
      self.assertEqual(len(events), 2)
      self.assertEqual(events[1].summary.value[0].tag, 'scalar')

<<<<<<< HEAD
=======
  def testMaxQueue(self):
    logs = tempfile.mkdtemp()
    with summary_ops.create_summary_file_writer(
        logs, max_queue=2, flush_millis=999999,
        name='lol').as_default(), summary_ops.always_record_summaries():
      get_total = lambda: len(summary_test_util.events_from_logdir(logs))
      # Note: First tf.Event is always file_version.
      self.assertEqual(1, get_total())
      summary_ops.scalar('scalar', 2.0, step=1)
      self.assertEqual(1, get_total())
      summary_ops.scalar('scalar', 2.0, step=2)
      self.assertEqual(3, get_total())

  def testFlush(self):
    logs = tempfile.mkdtemp()
    with summary_ops.create_summary_file_writer(
        logs, max_queue=999999, flush_millis=999999,
        name='lol').as_default(), summary_ops.always_record_summaries():
      get_total = lambda: len(summary_test_util.events_from_logdir(logs))
      # Note: First tf.Event is always file_version.
      self.assertEqual(1, get_total())
      summary_ops.scalar('scalar', 2.0, step=1)
      summary_ops.scalar('scalar', 2.0, step=2)
      self.assertEqual(1, get_total())
      summary_ops.flush()
      self.assertEqual(3, get_total())

>>>>>>> 1ec61faf

class DbTest(summary_test_util.SummaryDbTest):

  def testIntegerSummaries(self):
    step = training_util.create_global_step()

    def adder(x, y):
      state_ops.assign_add(step, 1)
      summary_ops.generic('x', x)
      summary_ops.generic('y', y)
      sum_ = x + y
      summary_ops.generic('sum', sum_)
      return sum_

    with summary_ops.always_record_summaries():
      with self.create_summary_db_writer().as_default():
        self.assertEqual(5, adder(int64(2), int64(3)).numpy())

    six.assertCountEqual(self, [1, 1, 1],
                         get_all(self.db, 'SELECT step FROM Tensors'))
    six.assertCountEqual(self, ['x', 'y', 'sum'],
                         get_all(self.db, 'SELECT tag_name FROM Tags'))
    x_id = get_one(self.db, 'SELECT tag_id FROM Tags WHERE tag_name = "x"')
    y_id = get_one(self.db, 'SELECT tag_id FROM Tags WHERE tag_name = "y"')
    sum_id = get_one(self.db, 'SELECT tag_id FROM Tags WHERE tag_name = "sum"')

    with summary_ops.always_record_summaries():
      with self.create_summary_db_writer().as_default():
        self.assertEqual(9, adder(int64(4), int64(5)).numpy())

    six.assertCountEqual(self, [1, 1, 1, 2, 2, 2],
                         get_all(self.db, 'SELECT step FROM Tensors'))
    six.assertCountEqual(self, [x_id, y_id, sum_id],
                         get_all(self.db, 'SELECT tag_id FROM Tags'))
    self.assertEqual(2, get_tensor(self.db, x_id, 1))
    self.assertEqual(3, get_tensor(self.db, y_id, 1))
    self.assertEqual(5, get_tensor(self.db, sum_id, 1))
    self.assertEqual(4, get_tensor(self.db, x_id, 2))
    self.assertEqual(5, get_tensor(self.db, y_id, 2))
    self.assertEqual(9, get_tensor(self.db, sum_id, 2))
    six.assertCountEqual(
        self, ['experiment'],
        get_all(self.db, 'SELECT experiment_name FROM Experiments'))
    six.assertCountEqual(self, ['run'],
                         get_all(self.db, 'SELECT run_name FROM Runs'))
    six.assertCountEqual(self, ['user'],
                         get_all(self.db, 'SELECT user_name FROM Users'))

  def testBadExperimentName(self):
    with self.assertRaises(ValueError):
      self.create_summary_db_writer(experiment_name='\0')

  def testBadRunName(self):
    with self.assertRaises(ValueError):
      self.create_summary_db_writer(run_name='\0')

  def testBadUserName(self):
    with self.assertRaises(ValueError):
      self.create_summary_db_writer(user_name='-hi')
    with self.assertRaises(ValueError):
      self.create_summary_db_writer(user_name='hi-')
    with self.assertRaises(ValueError):
      self.create_summary_db_writer(user_name='@')

  def testGraphSummary(self):
    training_util.get_or_create_global_step()
    name = 'hi'
    graph = graph_pb2.GraphDef(node=(node_def_pb2.NodeDef(name=name),))
    with summary_ops.always_record_summaries():
      with self.create_summary_db_writer().as_default():
        summary_ops.graph(graph)
    six.assertCountEqual(self, [name],
                         get_all(self.db, 'SELECT node_name FROM Nodes'))


def get_tensor(db, tag_id, step):
  return get_one(
      db, 'SELECT tensor FROM Tensors WHERE tag_id = ? AND step = ?', tag_id,
      step)


def int64(x):
  return array_ops.constant(x, dtypes.int64)


if __name__ == '__main__':
  test.main()<|MERGE_RESOLUTION|>--- conflicted
+++ resolved
@@ -108,8 +108,6 @@
       self.assertEqual(len(events), 2)
       self.assertEqual(events[1].summary.value[0].tag, 'scalar')
 
-<<<<<<< HEAD
-=======
   def testMaxQueue(self):
     logs = tempfile.mkdtemp()
     with summary_ops.create_summary_file_writer(
@@ -137,7 +135,6 @@
       summary_ops.flush()
       self.assertEqual(3, get_total())
 
->>>>>>> 1ec61faf
 
 class DbTest(summary_test_util.SummaryDbTest):
 
