# Description:
#   Optimization routines.

licenses(["notice"])  # Apache 2.0

exports_files(["LICENSE"])

package(default_visibility = ["//tensorflow:__subpackages__"])

load("//tensorflow:tensorflow.bzl", "py_test")
load("//tensorflow:tensorflow.bzl", "tf_py_test")

py_library(
    name = "opt_py",
    srcs = [
        "__init__.py",
        "python/training/addsign.py",
        "python/training/drop_stale_gradient_optimizer.py",
        "python/training/elastic_average_optimizer.py",
        "python/training/external_optimizer.py",
        "python/training/lazy_adam_optimizer.py",
        "python/training/model_average_optimizer.py",
        "python/training/moving_average_optimizer.py",
        "python/training/multitask_optimizer_wrapper.py",
        "python/training/nadam_optimizer.py",
        "python/training/powersign.py",
        "python/training/sign_decay.py",
        "python/training/variable_clipping_optimizer.py",
    ],
    srcs_version = "PY2AND3",
    deps = [
        "//tensorflow/python:array_ops",
        "//tensorflow/python:clip_ops",
        "//tensorflow/python:control_flow_ops",
        "//tensorflow/python:framework_for_generated_wrappers",
        "//tensorflow/python:gradients",
        "//tensorflow/python:init_ops",
        "//tensorflow/python:math_ops",
        "//tensorflow/python:platform",
        "//tensorflow/python:state_ops",
        "//tensorflow/python:summary",
        "//tensorflow/python:training",
        "//tensorflow/python:util",
        "//tensorflow/python:variable_scope",
        "//tensorflow/python:variables",
        "//third_party/py/numpy",
        "@six_archive//:six",
    ],
)

py_test(
    name = "external_optimizer_test",
    srcs = ["python/training/external_optimizer_test.py"],
    srcs_version = "PY2AND3",
    deps = [
        ":opt_py",
        "//tensorflow/python:array_ops",
        "//tensorflow/python:client_testlib",
        "//tensorflow/python:extra_py_tests_deps",
        "//tensorflow/python:framework_for_generated_wrappers",
        "//tensorflow/python:math_ops",
        "//tensorflow/python:random_ops",
        "//tensorflow/python:variables",
        "//third_party/py/numpy",
    ],
)

py_test(
    name = "moving_average_optimizer_test",
    srcs = ["python/training/moving_average_optimizer_test.py"],
    srcs_version = "PY2AND3",
    tags = [
<<<<<<< HEAD
        "no_oss",  # b/73507407
=======
        "manual",
        "no_oss",
        "notap",
>>>>>>> 4d6f80b1
        "notsan",  # b/31055119
    ],
    deps = [
        ":opt_py",
        "//tensorflow/python:client_testlib",
        "//tensorflow/python:framework_for_generated_wrappers",
        "//tensorflow/python:training",
        "//tensorflow/python:variables",
        "@six_archive//:six",
    ],
)

tf_py_test(
    name = "variable_clipping_optimizer_test",
    srcs = ["python/training/variable_clipping_optimizer_test.py"],
    additional_deps = [
        ":opt_py",
        "//third_party/py/numpy",
        "//tensorflow/python:client_testlib",
        "//tensorflow/python:framework_for_generated_wrappers",
        "//tensorflow/python:session",
        "//tensorflow/python:training",
        "//tensorflow/python:variables",
    ],
    grpc_enabled = True,
    tags = [
        "manual",  # Flaky: b/29892493
        "notap",  # data race due to b/62910646
    ],
)

py_test(
    name = "multitask_optimizer_wrapper_test",
    srcs = ["python/training/multitask_optimizer_wrapper_test.py"],
    srcs_version = "PY2AND3",
    deps = [
        ":opt_py",
        "//tensorflow/python:client",
        "//tensorflow/python:client_testlib",
        "//tensorflow/python:constant_op",
        "//tensorflow/python:dtypes",
        "//tensorflow/python:training",
        "//tensorflow/python:variables",
        "//third_party/py/numpy",
        "@six_archive//:six",
    ],
)

py_test(
    name = "lazy_adam_optimizer_test",
    srcs = ["python/training/lazy_adam_optimizer_test.py"],
    srcs_version = "PY2AND3",
    deps = [
        ":opt_py",
        "//tensorflow/python:array_ops",
        "//tensorflow/python:client_testlib",
        "//tensorflow/python:constant_op",
        "//tensorflow/python:dtypes",
        "//tensorflow/python:framework_ops",
        "//tensorflow/python:math_ops",
        "//tensorflow/python:variables",
        "//third_party/py/numpy",
    ],
)

py_test(
    name = "nadam_optimizer_test",
    srcs = ["python/training/nadam_optimizer_test.py"],
    srcs_version = "PY2AND3",
    deps = [
        ":opt_py",
        "//tensorflow/python:array_ops",
        "//tensorflow/python:client_testlib",
        "//tensorflow/python:constant_op",
        "//tensorflow/python:dtypes",
        "//tensorflow/python:framework_ops",
        "//tensorflow/python:math_ops",
        "//tensorflow/python:resource_variable_ops",
        "//tensorflow/python:session",
        "//tensorflow/python:variables",
        "//third_party/py/numpy",
    ],
)

tf_py_test(
    name = "drop_stale_gradient_optimizer_test",
    srcs = ["python/training/drop_stale_gradient_optimizer_test.py"],
    additional_deps = [
        ":opt_py",
        "//third_party/py/numpy",
        "//tensorflow/python:client",
        "//tensorflow/python:client_testlib",
        "//tensorflow/python:data_flow_ops",
        "//tensorflow/python:dtypes",
        "//tensorflow/python:framework_ops",
        "//tensorflow/python:math_ops",
        "//tensorflow/python:session",
        "//tensorflow/python:training",
        "//tensorflow/python:variables",
    ],
    grpc_enabled = True,
    tags = [
        "no_oss",  # Flaky due to port collisions
    ],
)

tf_py_test(
    name = "elastic_average_optimizer_test",
    srcs = ["python/training/elastic_average_optimizer_test.py"],
    additional_deps = [
        ":opt_py",
        "//tensorflow/python:client",
        "//tensorflow/python:client_testlib",
        "//tensorflow/python:array_ops",
        "//tensorflow/python:variables",
        "//tensorflow/python:framework",
        "//tensorflow/python:platform",
        "//tensorflow/python:training",
        "//tensorflow/python:ops",
        "//tensorflow/python:framework_for_generated_wrappers",
        "//third_party/py/numpy",
    ],
)

tf_py_test(
    name = "model_average_optimizer_test",
    srcs = ["python/training/model_average_optimizer_test.py"],
    additional_deps = [
        ":opt_py",
        "//tensorflow/python:client",
        "//tensorflow/python:client_testlib",
        "//tensorflow/python:array_ops",
        "//tensorflow/python:variables",
        "//tensorflow/python:framework",
        "//tensorflow/python:platform",
        "//tensorflow/python:training",
        "//tensorflow/python:ops",
        "//tensorflow/python:framework_for_generated_wrappers",
        "//third_party/py/numpy",
    ],
    tags = [
        "notap",  # This test launches local server.
    ],
)

py_test(
    name = "sign_decay_test",
    srcs = ["python/training/sign_decay_test.py"],
    srcs_version = "PY2AND3",
    deps = [
        ":opt_py",
        "//tensorflow/python:client_testlib",
    ],
)

py_test(
    name = "addsign_test",
    srcs = ["python/training/addsign_test.py"],
    srcs_version = "PY2AND3",
    deps = [
        ":opt_py",
        "//tensorflow/python:array_ops",
        "//tensorflow/python:client_testlib",
        "//tensorflow/python:constant_op",
        "//tensorflow/python:dtypes",
        "//tensorflow/python:framework_ops",
        "//tensorflow/python:math_ops",
        "//tensorflow/python:resource_variable_ops",
        "//tensorflow/python:session",
        "//tensorflow/python:variables",
        "//third_party/py/numpy",
    ],
)

py_test(
    name = "powersign_test",
    srcs = ["python/training/powersign_test.py"],
    srcs_version = "PY2AND3",
    deps = [
        ":opt_py",
        "//tensorflow/python:array_ops",
        "//tensorflow/python:client_testlib",
        "//tensorflow/python:constant_op",
        "//tensorflow/python:dtypes",
        "//tensorflow/python:framework_ops",
        "//tensorflow/python:math_ops",
        "//tensorflow/python:resource_variable_ops",
        "//tensorflow/python:session",
        "//tensorflow/python:variables",
        "//third_party/py/numpy",
    ],
)

filegroup(
    name = "all_files",
    srcs = glob(
        ["**/*"],
        exclude = [
            "**/METADATA",
            "**/OWNERS",
        ],
    ),
)<|MERGE_RESOLUTION|>--- conflicted
+++ resolved
@@ -70,13 +70,9 @@
     srcs = ["python/training/moving_average_optimizer_test.py"],
     srcs_version = "PY2AND3",
     tags = [
-<<<<<<< HEAD
+        "manual",
         "no_oss",  # b/73507407
-=======
-        "manual",
-        "no_oss",
         "notap",
->>>>>>> 4d6f80b1
         "notsan",  # b/31055119
     ],
     deps = [
